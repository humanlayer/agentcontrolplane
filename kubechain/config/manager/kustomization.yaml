resources:
- manager.yaml
apiVersion: kustomize.config.k8s.io/v1beta1
kind: Kustomization
images:
- name: controller
<<<<<<< HEAD
  newName: controller
  newTag: "202503221610"
=======
  newName: ghcr.io/humanlayer/smallchain
  newTag: v0.1.10
>>>>>>> b8e104b3
<|MERGE_RESOLUTION|>--- conflicted
+++ resolved
@@ -4,10 +4,5 @@
 kind: Kustomization
 images:
 - name: controller
-<<<<<<< HEAD
   newName: controller
   newTag: "202503221610"
-=======
-  newName: ghcr.io/humanlayer/smallchain
-  newTag: v0.1.10
->>>>>>> b8e104b3
