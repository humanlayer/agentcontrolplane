resources:
- manager.yaml
apiVersion: kustomize.config.k8s.io/v1beta1
kind: Kustomization
images:
- name: controller
  newName: controller
<<<<<<< HEAD
  newTag: "202503211437"
=======
  newTag: "202503211900"
>>>>>>> a6a33daa
<|MERGE_RESOLUTION|>--- conflicted
+++ resolved
@@ -5,8 +5,4 @@
 images:
 - name: controller
   newName: controller
-<<<<<<< HEAD
-  newTag: "202503211437"
-=======
-  newTag: "202503211900"
->>>>>>> a6a33daa
+  newTag: "202503211900"