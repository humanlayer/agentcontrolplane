package taskrun

import (
	"context"
	"fmt"
	"time"

	corev1 "k8s.io/api/core/v1"
	apierrors "k8s.io/apimachinery/pkg/api/errors"
	metav1 "k8s.io/apimachinery/pkg/apis/meta/v1"
	"k8s.io/apimachinery/pkg/runtime"
	"k8s.io/client-go/tools/record"
	"k8s.io/utils/ptr"
	ctrl "sigs.k8s.io/controller-runtime"
	"sigs.k8s.io/controller-runtime/pkg/client"
	"sigs.k8s.io/controller-runtime/pkg/log"

	kubechainv1alpha1 "github.com/humanlayer/smallchain/kubechain/api/v1alpha1"

	"github.com/humanlayer/smallchain/kubechain/internal/adapters"
	"github.com/humanlayer/smallchain/kubechain/internal/llmclient"
	"github.com/humanlayer/smallchain/kubechain/internal/mcpmanager"
	"go.opentelemetry.io/otel"
	"go.opentelemetry.io/otel/attribute"
	"go.opentelemetry.io/otel/codes"
	"go.opentelemetry.io/otel/trace"
)

const (
	// These constants are kept for backward compatibility during refactoring
	StatusReady   = kubechainv1alpha1.TaskRunStatusStatusReady
	StatusError   = kubechainv1alpha1.TaskRunStatusStatusError
	StatusPending = kubechainv1alpha1.TaskRunStatusStatusPending
)

// +kubebuilder:rbac:groups=kubechain.humanlayer.dev,resources=taskruns,verbs=get;list;watch;create;update;patch;delete
// +kubebuilder:rbac:groups=kubechain.humanlayer.dev,resources=taskruns/status,verbs=get;update;patch
// +kubebuilder:rbac:groups=kubechain.humanlayer.dev,resources=tasks,verbs=get;list;watch
// +kubebuilder:rbac:groups=kubechain.humanlayer.dev,resources=agents,verbs=get;list;watch
// +kubebuilder:rbac:groups=kubechain.humanlayer.dev,resources=llms,verbs=get;list;watch
// +kubebuilder:rbac:groups="",resources=secrets,verbs=get;list;watch

// TaskRunReconciler reconciles a TaskRun object
type TaskRunReconciler struct {
	client.Client
	Scheme       *runtime.Scheme
	recorder     record.EventRecorder
	newLLMClient func(ctx context.Context, llm kubechainv1alpha1.LLM, apiKey string) (llmclient.LLMClient, error)
	MCPManager   *mcpmanager.MCPServerManager
	Tracer       trace.Tracer
}

// getTask fetches the parent Task for this TaskRun
func (r *TaskRunReconciler) getTask(ctx context.Context, taskRun *kubechainv1alpha1.TaskRun) (*kubechainv1alpha1.Task, error) {
	task := &kubechainv1alpha1.Task{}
	err := r.Get(ctx, client.ObjectKey{
		Namespace: taskRun.Namespace,
		Name:      taskRun.Spec.TaskRef.Name,
	}, task)
	if err != nil {
		return nil, fmt.Errorf("failed to get Task %q: %w", taskRun.Spec.TaskRef.Name, err)
	}

	if !task.Status.Ready {
		return task, nil // Return task but indicate it's not ready
	}

	return task, nil
}

// validateTaskAndAgent checks if the task and agent exist and are ready
func (r *TaskRunReconciler) validateTaskAndAgent(ctx context.Context, taskRun *kubechainv1alpha1.TaskRun, statusUpdate *kubechainv1alpha1.TaskRun) (*kubechainv1alpha1.Task, *kubechainv1alpha1.Agent, ctrl.Result, error) {
	logger := log.FromContext(ctx)

	// Get parent Task
	task, err := r.getTask(ctx, taskRun)
	if err != nil {
		r.recorder.Event(taskRun, corev1.EventTypeWarning, "TaskValidationFailed", err.Error())
		if apierrors.IsNotFound(err) {
			logger.Info("Task not found", "task", taskRun.Spec.TaskRef.Name)
			statusUpdate.Status.Phase = kubechainv1alpha1.TaskRunPhaseFailed
			statusUpdate.Status.Error = fmt.Sprintf("Task %q not found", taskRun.Spec.TaskRef.Name)
			statusUpdate.Status.StatusDetail = fmt.Sprintf("Task %q not found", taskRun.Spec.TaskRef.Name)
			statusUpdate.Status.Status = StatusError

			// End span since we've failed with a terminal error
			r.endTaskRunSpan(ctx, taskRun, codes.Error, fmt.Sprintf("Task %q not found", taskRun.Spec.TaskRef.Name))
		} else {
			logger.Error(err, "Task validation failed")
			statusUpdate.Status.Ready = false
			statusUpdate.Status.Status = StatusError
			statusUpdate.Status.StatusDetail = fmt.Sprintf("Task validation failed: %v", err)
			statusUpdate.Status.Error = err.Error()

			// End span since we've failed with a terminal error
			r.endTaskRunSpan(ctx, taskRun, codes.Error, fmt.Sprintf("Task validation failed: %v", err))
		}

		if updateErr := r.Status().Update(ctx, statusUpdate); updateErr != nil {
			logger.Error(updateErr, "Failed to update TaskRun status")
			return nil, nil, ctrl.Result{}, fmt.Errorf("failed to update taskrun status: %v", err)
		}
		// todo dont error if not found, don't requeue
		// (can use client.IgnoreNotFound(err), but today
		// the parent method needs err != nil to break control flow properly)
		return nil, nil, ctrl.Result{}, err
	}

	// Check if task exists but is not ready
	if task != nil && !task.Status.Ready {
		logger.Info("Task exists but is not ready", "task", task.Name)
		statusUpdate.Status.Ready = false
		statusUpdate.Status.Status = StatusPending
		statusUpdate.Status.Phase = kubechainv1alpha1.TaskRunPhasePending
		statusUpdate.Status.StatusDetail = fmt.Sprintf("Waiting for task %q to become ready", task.Name)
		statusUpdate.Status.Error = "" // Clear previous error
		r.recorder.Event(taskRun, corev1.EventTypeNormal, "TaskNotReady", fmt.Sprintf("Waiting for task %q to become ready", task.Name))
		if err := r.Status().Update(ctx, statusUpdate); err != nil {
			logger.Error(err, "Failed to update TaskRun status")
			return nil, nil, ctrl.Result{}, err
		}
		return nil, nil, ctrl.Result{RequeueAfter: time.Second * 5}, nil
	}

	// Get the Agent referenced by the Task
	var agent kubechainv1alpha1.Agent
	if err := r.Get(ctx, client.ObjectKey{Namespace: task.Namespace, Name: task.Spec.AgentRef.Name}, &agent); err != nil {
		logger.Error(err, "Failed to get Agent")
		statusUpdate.Status.Ready = false
		statusUpdate.Status.Status = StatusPending
		statusUpdate.Status.Phase = kubechainv1alpha1.TaskRunPhasePending
		statusUpdate.Status.StatusDetail = "Waiting for Agent to exist"
		statusUpdate.Status.Error = "" // Clear previous error
		r.recorder.Event(taskRun, corev1.EventTypeNormal, "Waiting", "Waiting for Agent to exist")
		if updateErr := r.Status().Update(ctx, statusUpdate); updateErr != nil {
			logger.Error(updateErr, "Failed to update TaskRun status")
			return nil, nil, ctrl.Result{}, updateErr
		}
		return nil, nil, ctrl.Result{RequeueAfter: time.Second * 5}, nil
	}

	// Check if agent is ready
	if !agent.Status.Ready {
		logger.Info("Agent exists but is not ready", "agent", agent.Name)
		statusUpdate.Status.Ready = false
		statusUpdate.Status.Status = StatusPending
		statusUpdate.Status.Phase = kubechainv1alpha1.TaskRunPhasePending
		statusUpdate.Status.StatusDetail = fmt.Sprintf("Waiting for agent %q to become ready", agent.Name)
		statusUpdate.Status.Error = "" // Clear previous error
		r.recorder.Event(taskRun, corev1.EventTypeNormal, "Waiting", fmt.Sprintf("Waiting for agent %q to become ready", agent.Name))
		if err := r.Status().Update(ctx, statusUpdate); err != nil {
			logger.Error(err, "Failed to update TaskRun status")
			return nil, nil, ctrl.Result{}, err
		}
		return nil, nil, ctrl.Result{RequeueAfter: time.Second * 5}, nil
	}

	return task, &agent, ctrl.Result{}, nil
}

// prepareForLLM sets up the initial state of a TaskRun with the correct context and phase
func (r *TaskRunReconciler) prepareForLLM(ctx context.Context, taskRun *kubechainv1alpha1.TaskRun, statusUpdate *kubechainv1alpha1.TaskRun, task *kubechainv1alpha1.Task, agent *kubechainv1alpha1.Agent) (ctrl.Result, error) {
	logger := log.FromContext(ctx)

	if statusUpdate.Status.Phase == kubechainv1alpha1.TaskRunPhaseInitializing || statusUpdate.Status.Phase == kubechainv1alpha1.TaskRunPhasePending {
		statusUpdate.Status.Phase = kubechainv1alpha1.TaskRunPhaseReadyForLLM
		statusUpdate.Status.Ready = true
		statusUpdate.Status.ContextWindow = []kubechainv1alpha1.Message{
			{
				Role:    "system",
				Content: agent.Spec.System,
			},
			{
				Role:    "user",
				Content: task.Spec.Message,
			},
		}
		statusUpdate.Status.Status = StatusReady
		statusUpdate.Status.StatusDetail = "Ready to send to LLM"
		statusUpdate.Status.Error = "" // Clear any previous error
		r.recorder.Event(taskRun, corev1.EventTypeNormal, "ValidationSucceeded", "Task validated successfully")
		if err := r.Status().Update(ctx, statusUpdate); err != nil {
			logger.Error(err, "Failed to update TaskRun status")
			return ctrl.Result{}, err
		}
		return ctrl.Result{Requeue: true}, nil
	}

	return ctrl.Result{}, nil
}

// processToolCalls handles the ToolCallsPending phase by checking tool call completion
func (r *TaskRunReconciler) processToolCalls(ctx context.Context, taskRun *kubechainv1alpha1.TaskRun) (ctrl.Result, error) {
	logger := log.FromContext(ctx)

	// List all tool calls for this TaskRun
	toolCallList := &kubechainv1alpha1.TaskRunToolCallList{}
	logger.Info("Listing tool calls", "taskrun", taskRun.Name)
	if err := r.List(ctx, toolCallList, client.InNamespace(taskRun.Namespace),
		client.MatchingLabels{"kubechain.humanlayer.dev/taskruntoolcall": taskRun.Name}); err != nil {
		logger.Error(err, "Failed to list tool calls")
		return ctrl.Result{}, err
	}

	logger.Info("Found tool calls", "count", len(toolCallList.Items))
	if len(toolCallList.Items) == 0 {
		logger.Info("No tool calls found, something is very wrong")
		r.recorder.Event(taskRun, corev1.EventTypeWarning, "ToolCallsPendingWithNoToolCalls", "TaskRun is in ToolCallsPending phase but no tool calls were found")
		return ctrl.Result{}, fmt.Errorf("TaskRun %q is in ToolCallsPending phase but no tool calls were found", taskRun.Name)
	}

	// Check if all tool calls are complete
	allComplete := true
	toolResults := make([]kubechainv1alpha1.Message, 0, len(toolCallList.Items))

	for _, tc := range toolCallList.Items {
		logger.Info("Checking tool call", "name", tc.Name, "phase", tc.Status.Phase)
		if tc.Status.Phase != kubechainv1alpha1.TaskRunToolCallPhaseSucceeded {
			allComplete = false
			logger.Info("Found incomplete tool call", "name", tc.Name)
			break
		}
		toolResults = append(toolResults, kubechainv1alpha1.Message{
			ToolCallId: tc.Spec.ToolCallId,
			Role:       "tool",
			Content:    tc.Status.Result,
		})
	}

	if allComplete {
		logger.Info("All tool calls complete, transitioning to ReadyForLLM")
		// All tool calls are complete, update context window and move back to ReadyForLLM phase
		// so that the LLM can process the tool results and provide a final answer
		statusUpdate := taskRun.DeepCopy()
		statusUpdate.Status.ContextWindow = append(statusUpdate.Status.ContextWindow, toolResults...)
		statusUpdate.Status.Phase = kubechainv1alpha1.TaskRunPhaseReadyForLLM
		statusUpdate.Status.Ready = true
		statusUpdate.Status.Status = StatusReady
		statusUpdate.Status.StatusDetail = "All tool calls completed, ready to send tool results to LLM"
		r.recorder.Event(taskRun, corev1.EventTypeNormal, "AllToolCallsCompleted", "All tool calls completed, ready to send tool results to LLM")

		if err := r.Status().Update(ctx, statusUpdate); err != nil {
			logger.Error(err, "Failed to update TaskRun status")
			return ctrl.Result{}, err
		}
		return ctrl.Result{Requeue: true}, nil
	}

	// Not all tool calls are complete, requeue while staying in ToolCallsPending phase
	return ctrl.Result{RequeueAfter: time.Second * 5}, nil
}

// getLLMAndCredentials fetches the LLM and its API key from the referenced secret
func (r *TaskRunReconciler) getLLMAndCredentials(ctx context.Context, agent *kubechainv1alpha1.Agent, taskRun *kubechainv1alpha1.TaskRun, statusUpdate *kubechainv1alpha1.TaskRun) (kubechainv1alpha1.LLM, string, error) {
	logger := log.FromContext(ctx)

	// Get the LLM referenced by the Agent
	var llm kubechainv1alpha1.LLM
	if err := r.Get(ctx, client.ObjectKey{Namespace: agent.Namespace, Name: agent.Spec.LLMRef.Name}, &llm); err != nil {
		logger.Error(err, "Failed to get LLM")
		statusUpdate.Status.Ready = false
		statusUpdate.Status.Status = StatusError
		statusUpdate.Status.StatusDetail = "Failed to get LLM: " + err.Error()
		statusUpdate.Status.Error = err.Error()
		r.recorder.Event(taskRun, corev1.EventTypeWarning, "LLMFetchFailed", err.Error())
		if updateErr := r.Status().Update(ctx, statusUpdate); updateErr != nil {
			logger.Error(updateErr, "Failed to update TaskRun status")
			return llm, "", updateErr
		}
		return llm, "", err
	}

	// Get the API key from the referenced secret
	var secret corev1.Secret
	if err := r.Get(ctx, client.ObjectKey{
		Namespace: llm.Namespace,
		Name:      llm.Spec.APIKeyFrom.SecretKeyRef.Name,
	}, &secret); err != nil {
		logger.Error(err, "Failed to get API key secret")
		statusUpdate.Status.Ready = false
		statusUpdate.Status.Status = StatusError
		statusUpdate.Status.StatusDetail = "Failed to get API key secret: " + err.Error()
		statusUpdate.Status.Error = err.Error()
		r.recorder.Event(taskRun, corev1.EventTypeWarning, "SecretFetchFailed", err.Error())
		if updateErr := r.Status().Update(ctx, statusUpdate); updateErr != nil {
			logger.Error(updateErr, "Failed to update TaskRun status")
			return llm, "", updateErr
		}
		return llm, "", err
	}

	// Validate API key
	apiKey := string(secret.Data[llm.Spec.APIKeyFrom.SecretKeyRef.Key])
	if apiKey == "" {
		err := fmt.Errorf("API key is empty in secret %s", secret.Name)
		logger.Error(err, "Empty API key")
		statusUpdate.Status.Ready = false
		statusUpdate.Status.Status = StatusError
		statusUpdate.Status.StatusDetail = "API key is empty"
		statusUpdate.Status.Error = err.Error()
		r.recorder.Event(taskRun, corev1.EventTypeWarning, "EmptyAPIKey", err.Error())
		if updateErr := r.Status().Update(ctx, statusUpdate); updateErr != nil {
			logger.Error(updateErr, "Failed to update TaskRun status")
			return llm, "", updateErr
		}
		return llm, "", err
	}

	return llm, apiKey, nil
}

// collectTools gathers tools from all sources (Tool CRDs and MCP servers)
func (r *TaskRunReconciler) collectTools(ctx context.Context, agent *kubechainv1alpha1.Agent) []llmclient.Tool {
	logger := log.FromContext(ctx)
	var tools []llmclient.Tool

	// First, add tools from traditional Tool CRDs
	if len(agent.Status.ValidTools) > 0 {
		logger.Info("Adding traditional tools to LLM request", "toolCount", len(agent.Status.ValidTools))

		for _, validTool := range agent.Status.ValidTools {
			if validTool.Kind != "Tool" {
				continue
			}

			// Get the Tool resource
			tool := &kubechainv1alpha1.Tool{}
			if err := r.Get(ctx, client.ObjectKey{Namespace: agent.Namespace, Name: validTool.Name}, tool); err != nil {
				logger.Error(err, "Failed to get Tool", "name", validTool.Name)
				continue
			}

			// Convert to LLM client format
			if clientTool := llmclient.FromKubechainTool(*tool); clientTool != nil {
				tools = append(tools, *clientTool)
				logger.Info("Added traditional tool", "name", tool.Name)
			}
		}
	}

	// Then, add tools from MCP servers if available
	if r.MCPManager != nil && len(agent.Status.ValidMCPServers) > 0 {
		logger.Info("Adding MCP tools to LLM request", "mcpServerCount", len(agent.Status.ValidMCPServers))

		for _, mcpServer := range agent.Status.ValidMCPServers {
			// Get tools for this server
			mcpTools, exists := r.MCPManager.GetTools(mcpServer.Name)
			if !exists {
				logger.Error(fmt.Errorf("MCP server tools not found"), "Failed to get tools for MCP server", "server", mcpServer.Name)
				continue
			}

			// Convert MCP tools to LLM client format
			mcpClientTools := adapters.ConvertMCPToolsToLLMClientTools(mcpTools, mcpServer.Name)
			tools = append(tools, mcpClientTools...)

			logger.Info("Added MCP tools", "server", mcpServer.Name, "toolCount", len(mcpTools))
		}
	}

	return tools
}

// endTaskRunSpan ends the parent span for a TaskRun if it exists
func (r *TaskRunReconciler) endTaskRunSpan(ctx context.Context, taskRun *kubechainv1alpha1.TaskRun, status codes.Code, description string) {
	// Only try to end span if we have SpanContext info
	if taskRun.Status.SpanContext == nil || taskRun.Status.SpanContext.TraceID == "" {
		return
	}

	// Get tracer
	tracer := r.Tracer
	if tracer == nil {
		tracer = otel.GetTracerProvider().Tracer("taskrun")
	}

	// Parse the trace and span IDs from the stored context
	var traceID trace.TraceID
	var spanID trace.SpanID

	// Convert hex strings to byte arrays
	traceIDBytes, err := trace.TraceIDFromHex(taskRun.Status.SpanContext.TraceID)
	if err != nil {
		return
	}
	traceID = traceIDBytes

	spanIDBytes, err := trace.SpanIDFromHex(taskRun.Status.SpanContext.SpanID)
	if err != nil {
		return
	}
	spanID = spanIDBytes

	// Create a span context with the stored IDs
	spanCtx := trace.NewSpanContext(trace.SpanContextConfig{
		TraceID:    traceID,
		SpanID:     spanID,
		TraceFlags: trace.FlagsSampled,
		Remote:     false,
	})

	// Create context with the span context
	ctxWithSpan := trace.ContextWithSpanContext(ctx, spanCtx)

	// Create a final completion span that's a child of the original span
	_, span := tracer.Start(ctxWithSpan, fmt.Sprintf("TaskRun/%s/Completion", taskRun.Name),
		trace.WithSpanKind(trace.SpanKindServer),
		trace.WithAttributes(
			attribute.String("taskrun.name", taskRun.Name),
			attribute.String("taskrun.namespace", taskRun.Namespace),
			attribute.String("taskrun.phase", string(taskRun.Status.Phase)),
			attribute.String("taskrun.status", string(taskRun.Status.Status)),
		),
	)
	span.SetStatus(status, description)
	span.End()
}

// processLLMResponse handles the LLM's output and updates status accordingly
func (r *TaskRunReconciler) processLLMResponse(ctx context.Context, output *kubechainv1alpha1.Message, taskRun *kubechainv1alpha1.TaskRun, statusUpdate *kubechainv1alpha1.TaskRun) (ctrl.Result, error) {
	logger := log.FromContext(ctx)

	if output.Content != "" {
		// final answer branch
		statusUpdate.Status.Output = output.Content
		statusUpdate.Status.Phase = kubechainv1alpha1.TaskRunPhaseFinalAnswer
		statusUpdate.Status.Ready = true
		statusUpdate.Status.ContextWindow = append(statusUpdate.Status.ContextWindow, kubechainv1alpha1.Message{
			Role:    "assistant",
			Content: output.Content,
		})
		statusUpdate.Status.Status = StatusReady
		statusUpdate.Status.StatusDetail = "LLM final response received"
		statusUpdate.Status.Error = ""
		r.recorder.Event(taskRun, corev1.EventTypeNormal, "LLMFinalAnswer", "LLM response received successfully")

		// End the parent span since we've reached a terminal state
		r.endTaskRunSpan(ctx, taskRun, codes.Ok, "TaskRun completed successfully with final answer")
	} else {
		// tool call branch: create TaskRunToolCall objects for each tool call returned by the LLM.
		statusUpdate.Status.Output = ""
		statusUpdate.Status.Phase = kubechainv1alpha1.TaskRunPhaseToolCallsPending
		statusUpdate.Status.ContextWindow = append(statusUpdate.Status.ContextWindow, kubechainv1alpha1.Message{
			Role:      "assistant",
			ToolCalls: adapters.CastOpenAIToolCallsToKubechain(output.ToolCalls),
		})
		statusUpdate.Status.Ready = true
		statusUpdate.Status.Status = StatusReady
		statusUpdate.Status.StatusDetail = "LLM response received, tool calls pending"
		statusUpdate.Status.Error = ""
		r.recorder.Event(taskRun, corev1.EventTypeNormal, "ToolCallsPending", "LLM response received, tool calls pending")

		// Update the parent's status before creating tool call objects.
		if err := r.Status().Update(ctx, statusUpdate); err != nil {
			logger.Error(err, "Unable to update TaskRun status")
			return ctrl.Result{}, err
		}

		return r.createToolCalls(ctx, taskRun, statusUpdate, output.ToolCalls)
	}
	return ctrl.Result{}, nil
}

// createToolCalls creates TaskRunToolCall objects for each tool call
func (r *TaskRunReconciler) createToolCalls(ctx context.Context, taskRun *kubechainv1alpha1.TaskRun, statusUpdate *kubechainv1alpha1.TaskRun, toolCalls []kubechainv1alpha1.ToolCall) (ctrl.Result, error) {
	logger := log.FromContext(ctx)

	// For each tool call, create a new TaskRunToolCall.
	for i, tc := range toolCalls {
		newName := fmt.Sprintf("%s-toolcall-%02d", statusUpdate.Name, i+1)
		newTRTC := &kubechainv1alpha1.TaskRunToolCall{
			ObjectMeta: metav1.ObjectMeta{
				Name:      newName,
				Namespace: statusUpdate.Namespace,
				Labels: map[string]string{
					"kubechain.humanlayer.dev/taskruntoolcall": statusUpdate.Name,
				},
				OwnerReferences: []metav1.OwnerReference{
					{
						APIVersion: "kubechain.humanlayer.dev/v1alpha1",
						Kind:       "TaskRun",
						Name:       statusUpdate.Name,
						UID:        statusUpdate.UID,
						Controller: ptr.To(true),
					},
				},
			},
			Spec: kubechainv1alpha1.TaskRunToolCallSpec{
				ToolCallId: tc.ID,
				TaskRunRef: kubechainv1alpha1.LocalObjectReference{
					Name: statusUpdate.Name,
				},
				ToolRef: kubechainv1alpha1.LocalObjectReference{
					Name: tc.Function.Name,
				},
				Arguments: tc.Function.Arguments,
			},
		}
		if err := r.Client.Create(ctx, newTRTC); err != nil {
			logger.Error(err, "Failed to create TaskRunToolCall", "name", newName)
			return ctrl.Result{}, err
		}
		logger.Info("Created TaskRunToolCall", "name", newName)
		r.recorder.Event(taskRun, corev1.EventTypeNormal, "ToolCallCreated", "Created TaskRunToolCall "+newName)
	}
	return ctrl.Result{RequeueAfter: time.Second * 5}, nil
}

// initializePhaseAndSpan initializes the TaskRun phase and starts tracing
func (r *TaskRunReconciler) initializePhaseAndSpan(ctx context.Context, statusUpdate *kubechainv1alpha1.TaskRun) (ctrl.Result, error) {
	logger := log.FromContext(ctx)

	// Start tracing the TaskRun
	tracer := r.Tracer
	if tracer == nil {
		tracer = otel.GetTracerProvider().Tracer("taskrun")
	}

	// Make sure we provide a meaningful span name that includes the TaskRun name
	spanName := fmt.Sprintf("TaskRun/%s", statusUpdate.Name)
	ctx, span := tracer.Start(ctx, spanName, trace.WithSpanKind(trace.SpanKindServer))

	// We need to explicitly end the span so the root span is properly recorded
	// This is not what we want long-term, but it ensures spans show up correctly
	// while we resolve the issue with maintaining spans across reconciliation calls
	defer span.End()

	// Store span context in status
	spanCtx := span.SpanContext()
	statusUpdate.Status.SpanContext = &kubechainv1alpha1.SpanContext{
		TraceID: spanCtx.TraceID().String(),
		SpanID:  spanCtx.SpanID().String(),
	}

	// Set useful attributes on the span
	span.SetAttributes(
		attribute.String("taskrun.name", statusUpdate.Name),
		attribute.String("taskrun.namespace", statusUpdate.Namespace),
		attribute.String("taskrun.uid", string(statusUpdate.UID)),
	)

	statusUpdate.Status.Phase = kubechainv1alpha1.TaskRunPhaseInitializing
	statusUpdate.Status.Ready = false
	statusUpdate.Status.Status = kubechainv1alpha1.TaskRunStatusStatusPending
	statusUpdate.Status.StatusDetail = "Initializing"
	if err := r.Status().Update(ctx, statusUpdate); err != nil {
		logger.Error(err, "Failed to update TaskRun status")
		span.SetStatus(codes.Error, "Failed to update TaskRun status")
		span.RecordError(err)
		return ctrl.Result{}, err
	}

	// By ending the span now, we ensure it's properly recorded
	// This approach creates a separate span for each reconciliation rather than
	// a single span that covers the entire TaskRun lifecycle
	span.SetStatus(codes.Ok, "TaskRun initialized")
	return ctrl.Result{Requeue: true}, nil
}

// createLLMRequestSpan creates a child span for an LLM request that is properly linked to the parent span
func (r *TaskRunReconciler) createLLMRequestSpan(ctx context.Context, taskRun *kubechainv1alpha1.TaskRun, contextWindowSize, toolsCount int) (context.Context, trace.Span) {
	// Use controller's tracer if available, otherwise get the global tracer
	tracer := r.Tracer
	if tracer == nil {
		tracer = otel.GetTracerProvider().Tracer("taskrun")
	}

	// If we have a parent span context, create a child span linked to the parent
	if taskRun.Status.SpanContext != nil && taskRun.Status.SpanContext.TraceID != "" {
		// Parse the trace and span IDs from the stored context
		traceIDBytes, err := trace.TraceIDFromHex(taskRun.Status.SpanContext.TraceID)
		if err == nil {
			spanIDBytes, err := trace.SpanIDFromHex(taskRun.Status.SpanContext.SpanID)
			if err == nil {
				// Create a span context with the stored IDs
				spanCtx := trace.NewSpanContext(trace.SpanContextConfig{
					TraceID:    traceIDBytes,
					SpanID:     spanIDBytes,
					TraceFlags: trace.FlagsSampled,
					Remote:     false,
				})

				// Create context with the span context
				ctx = trace.ContextWithSpanContext(ctx, spanCtx)
			}
		}

		// Create a child span that will properly link to the parent
		childCtx, childSpan := tracer.Start(ctx, fmt.Sprintf("TaskRun/%s/LLMRequest", taskRun.Name),
			trace.WithSpanKind(trace.SpanKindClient))

		// Set attributes for the LLM request
		childSpan.SetAttributes(
			attribute.Int("context_window_size", contextWindowSize),
			attribute.Int("tools_count", toolsCount),
			attribute.String("taskrun.name", taskRun.Name),
			attribute.String("taskrun.namespace", taskRun.Namespace),
		)

		return childCtx, childSpan
	}

	// No parent span, just use the current context
	return ctx, nil
}

// Reconcile validates the taskrun's task reference and sends the prompt to the LLM.
func (r *TaskRunReconciler) Reconcile(ctx context.Context, req ctrl.Request) (ctrl.Result, error) {
	logger := log.FromContext(ctx)

	var taskRun kubechainv1alpha1.TaskRun
	if err := r.Get(ctx, req.NamespacedName, &taskRun); err != nil {
		return ctrl.Result{}, client.IgnoreNotFound(err)
	}

	logger.Info("Starting reconciliation", "name", taskRun.Name)

	// Create a copy for status update
	statusUpdate := taskRun.DeepCopy()

	// Initialize phase if not set
	if statusUpdate.Status.Phase == "" {
		return r.initializePhaseAndSpan(ctx, statusUpdate)
	}

	// Skip reconciliation for terminal states
	if statusUpdate.Status.Phase == kubechainv1alpha1.TaskRunPhaseFinalAnswer || statusUpdate.Status.Phase == kubechainv1alpha1.TaskRunPhaseFailed {
		logger.V(1).Info("TaskRun in terminal state, skipping reconciliation", "phase", statusUpdate.Status.Phase)
		return ctrl.Result{}, nil
	}

	// Step 1: Validate Task and Agent
	task, agent, result, err := r.validateTaskAndAgent(ctx, &taskRun, statusUpdate)
	if err != nil || !result.IsZero() {
		return result, err
	}

	// Step 2: Initialize Phase if necessary
	if result, err := r.prepareForLLM(ctx, &taskRun, statusUpdate, task, agent); err != nil || !result.IsZero() {
		return result, err
	}

	// Step 3: Handle tool calls phase
	if taskRun.Status.Phase == kubechainv1alpha1.TaskRunPhaseToolCallsPending {
		return r.processToolCalls(ctx, &taskRun)
	}

	// Step 4: Check for unexpected phase
	if taskRun.Status.Phase != kubechainv1alpha1.TaskRunPhaseReadyForLLM {
		logger.Info("TaskRun in unknown phase", "phase", taskRun.Status.Phase)
		return ctrl.Result{}, nil
	}

	// Step 5: Get LLM and API credentials
	llm, apiKey, err := r.getLLMAndCredentials(ctx, agent, &taskRun, statusUpdate)
	if err != nil {
		return ctrl.Result{}, err
	}

	// Step 6: Create LLM client
	llmClient, err := r.newLLMClient(ctx, llm, apiKey)
	if err != nil {
		logger.Error(err, "Failed to create LLM client")
		statusUpdate.Status.Ready = false
		statusUpdate.Status.Status = StatusError
<<<<<<< HEAD
		statusUpdate.Status.StatusDetail = "Failed to create LLM client: " + err.Error()
		statusUpdate.Status.Error = err.Error()
		r.recorder.Event(&taskRun, corev1.EventTypeWarning, "LLMClientCreationFailed", err.Error())
=======
		statusUpdate.Status.Phase = kubechainv1alpha1.TaskRunPhaseFailed
		statusUpdate.Status.StatusDetail = "Failed to create OpenAI client: " + err.Error()
		statusUpdate.Status.Error = err.Error()
		r.recorder.Event(&taskRun, corev1.EventTypeWarning, "OpenAIClientCreationFailed", err.Error())

		// End span since we've failed with a terminal error
		r.endTaskRunSpan(ctx, &taskRun, codes.Error, "Failed to create OpenAI client: "+err.Error())

>>>>>>> d10b8153
		if updateErr := r.Status().Update(ctx, statusUpdate); updateErr != nil {
			logger.Error(updateErr, "Failed to update TaskRun status")
			return ctrl.Result{}, updateErr
		}
		return ctrl.Result{}, err
	}

	// Step 7: Collect tools from all sources
	tools := r.collectTools(ctx, agent)

	r.recorder.Event(&taskRun, corev1.EventTypeNormal, "SendingContextWindowToLLM", "Sending context window to LLM")

	// Create child span for LLM call
	childCtx, childSpan := r.createLLMRequestSpan(ctx, &taskRun, len(taskRun.Status.ContextWindow), len(tools))
	if childSpan != nil {
		defer childSpan.End()
	}

	// Step 8: Send the prompt to the LLM
	output, err := llmClient.SendRequest(childCtx, taskRun.Status.ContextWindow, tools)
	if err != nil {
		logger.Error(err, "LLM request failed")
		statusUpdate.Status.Ready = false
		statusUpdate.Status.Status = StatusError
		statusUpdate.Status.StatusDetail = fmt.Sprintf("LLM request failed: %v", err)
		statusUpdate.Status.Error = err.Error()
		r.recorder.Event(&taskRun, corev1.EventTypeWarning, "LLMRequestFailed", err.Error())

		// Record error in span
		if childSpan != nil {
			childSpan.RecordError(err)
			childSpan.SetStatus(codes.Error, err.Error())
		}

		if updateErr := r.Status().Update(ctx, statusUpdate); updateErr != nil {
			logger.Error(updateErr, "Failed to update TaskRun status after LLM error")
			return ctrl.Result{}, updateErr
		}
		return ctrl.Result{}, err
	}

	// Mark span as successful if we reach here
	if childSpan != nil {
		childSpan.SetStatus(codes.Ok, "LLM request succeeded")
	}

	// Step 9: Process LLM response
	if result, err := r.processLLMResponse(ctx, output, &taskRun, statusUpdate); err != nil || !result.IsZero() {
		return result, err
	}

	// Step 10: Update final status
	if err := r.Status().Update(ctx, statusUpdate); err != nil {
		logger.Error(err, "Unable to update TaskRun status")
		return ctrl.Result{}, err
	}

	logger.Info("Successfully reconciled taskrun",
		"name", taskRun.Name,
		"ready", statusUpdate.Status.Ready,
		"phase", statusUpdate.Status.Phase)
	return ctrl.Result{}, nil
}

// SetupWithManager sets up the controller with the Manager.
func (r *TaskRunReconciler) SetupWithManager(mgr ctrl.Manager) error {
	r.recorder = mgr.GetEventRecorderFor("taskrun-controller")
	if r.newLLMClient == nil {
		r.newLLMClient = llmclient.NewLLMClient
	}

	// Initialize MCPManager if not already set
	if r.MCPManager == nil {
		r.MCPManager = mcpmanager.NewMCPServerManager()
	}

	return ctrl.NewControllerManagedBy(mgr).
		For(&kubechainv1alpha1.TaskRun{}).
		Complete(r)
}<|MERGE_RESOLUTION|>--- conflicted
+++ resolved
@@ -663,20 +663,13 @@
 		logger.Error(err, "Failed to create LLM client")
 		statusUpdate.Status.Ready = false
 		statusUpdate.Status.Status = StatusError
-<<<<<<< HEAD
+		statusUpdate.Status.Phase = kubechainv1alpha1.TaskRunPhaseFailed
 		statusUpdate.Status.StatusDetail = "Failed to create LLM client: " + err.Error()
 		statusUpdate.Status.Error = err.Error()
 		r.recorder.Event(&taskRun, corev1.EventTypeWarning, "LLMClientCreationFailed", err.Error())
-=======
-		statusUpdate.Status.Phase = kubechainv1alpha1.TaskRunPhaseFailed
-		statusUpdate.Status.StatusDetail = "Failed to create OpenAI client: " + err.Error()
-		statusUpdate.Status.Error = err.Error()
-		r.recorder.Event(&taskRun, corev1.EventTypeWarning, "OpenAIClientCreationFailed", err.Error())
 
 		// End span since we've failed with a terminal error
-		r.endTaskRunSpan(ctx, &taskRun, codes.Error, "Failed to create OpenAI client: "+err.Error())
-
->>>>>>> d10b8153
+		r.endTaskRunSpan(ctx, &taskRun, codes.Error, "Failed to create LLM client: "+err.Error())
 		if updateErr := r.Status().Update(ctx, statusUpdate); updateErr != nil {
 			logger.Error(updateErr, "Failed to update TaskRun status")
 			return ctrl.Result{}, updateErr
