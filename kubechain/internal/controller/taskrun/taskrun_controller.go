package taskrun

import (
	"context"
	"encoding/json"
	"errors"
	"fmt"
	"time"

	"github.com/google/uuid"
	corev1 "k8s.io/api/core/v1"
	apierrors "k8s.io/apimachinery/pkg/api/errors"
	metav1 "k8s.io/apimachinery/pkg/apis/meta/v1"
	"k8s.io/apimachinery/pkg/runtime"
	"k8s.io/client-go/tools/record"
	"k8s.io/utils/ptr"
	ctrl "sigs.k8s.io/controller-runtime"
	"sigs.k8s.io/controller-runtime/pkg/client"
	"sigs.k8s.io/controller-runtime/pkg/log"

	kubechainv1alpha1 "github.com/humanlayer/smallchain/kubechain/api/v1alpha1"

	"github.com/humanlayer/smallchain/kubechain/internal/adapters"
	"github.com/humanlayer/smallchain/kubechain/internal/llmclient"
	"github.com/humanlayer/smallchain/kubechain/internal/mcpmanager"
	"go.opentelemetry.io/otel"
	"go.opentelemetry.io/otel/attribute"
	"go.opentelemetry.io/otel/codes"
	"go.opentelemetry.io/otel/trace"
)

const (
	// These constants are kept for backward compatibility during refactoring
	StatusReady   = kubechainv1alpha1.TaskRunStatusStatusReady
	StatusError   = kubechainv1alpha1.TaskRunStatusStatusError
	StatusPending = kubechainv1alpha1.TaskRunStatusStatusPending
)

// +kubebuilder:rbac:groups=kubechain.humanlayer.dev,resources=taskruns,verbs=get;list;watch;create;update;patch;delete
// +kubebuilder:rbac:groups=kubechain.humanlayer.dev,resources=taskruns/status,verbs=get;update;patch
// +kubebuilder:rbac:groups=kubechain.humanlayer.dev,resources=tasks,verbs=get;list;watch
// +kubebuilder:rbac:groups=kubechain.humanlayer.dev,resources=agents,verbs=get;list;watch
// +kubebuilder:rbac:groups=kubechain.humanlayer.dev,resources=llms,verbs=get;list;watch
// +kubebuilder:rbac:groups="",resources=secrets,verbs=get;list;watch

// TaskRunReconciler reconciles a TaskRun object
type TaskRunReconciler struct {
	client.Client
	Scheme       *runtime.Scheme
	recorder     record.EventRecorder
	newLLMClient func(ctx context.Context, llm kubechainv1alpha1.LLM, apiKey string) (llmclient.LLMClient, error)
	MCPManager   *mcpmanager.MCPServerManager
	Tracer       trace.Tracer
}

// getTask fetches the parent Task for this TaskRun
func (r *TaskRunReconciler) getTask(ctx context.Context, taskRun *kubechainv1alpha1.TaskRun) (*kubechainv1alpha1.Task, error) {
	// If we have agentRef and userMessage, we don't need a task
	if taskRun.Spec.AgentRef != nil && taskRun.Spec.UserMessage != "" {
		return nil, nil
	}

	// If TaskRef is nil, we can't fetch the task
	if taskRun.Spec.TaskRef == nil {
		return nil, fmt.Errorf("taskRef is required when agentRef and userMessage are not provided")
	}

	task := &kubechainv1alpha1.Task{}
	err := r.Get(ctx, client.ObjectKey{
		Namespace: taskRun.Namespace,
		Name:      taskRun.Spec.TaskRef.Name,
	}, task)
	if err != nil {
		return nil, fmt.Errorf("failed to get Task %q: %w", taskRun.Spec.TaskRef.Name, err)
	}

	if !task.Status.Ready {
		return task, nil // Return task but indicate it's not ready
	}

	return task, nil
}

// validateTaskAndAgent checks if the task and agent exist and are ready
func (r *TaskRunReconciler) validateTaskAndAgent(ctx context.Context, taskRun *kubechainv1alpha1.TaskRun, statusUpdate *kubechainv1alpha1.TaskRun) (*kubechainv1alpha1.Task, *kubechainv1alpha1.Agent, ctrl.Result, error) {
	logger := log.FromContext(ctx)

	// Get parent Task if needed
	task, err := r.getTask(ctx, taskRun)
	if err != nil {
		r.recorder.Event(taskRun, corev1.EventTypeWarning, "TaskValidationFailed", err.Error())
		if apierrors.IsNotFound(err) {
			logger.Info("Task not found", "task", taskRun.Spec.TaskRef.Name)
			statusUpdate.Status.Phase = kubechainv1alpha1.TaskRunPhaseFailed
			statusUpdate.Status.Error = fmt.Sprintf("Task %q not found", taskRun.Spec.TaskRef.Name)
			statusUpdate.Status.StatusDetail = fmt.Sprintf("Task %q not found", taskRun.Spec.TaskRef.Name)
			statusUpdate.Status.Status = StatusError

			// End span since we've failed with a terminal error
			r.endTaskRunSpan(ctx, taskRun, codes.Error, fmt.Sprintf("Task %q not found", taskRun.Spec.TaskRef.Name))
		} else {
			logger.Error(err, "Task validation failed")
			statusUpdate.Status.Ready = false
			statusUpdate.Status.Status = StatusError
			statusUpdate.Status.StatusDetail = fmt.Sprintf("Task validation failed: %v", err)
			statusUpdate.Status.Error = err.Error()

			// End span since we've failed with a terminal error
			r.endTaskRunSpan(ctx, taskRun, codes.Error, fmt.Sprintf("Task validation failed: %v", err))
		}

		if updateErr := r.Status().Update(ctx, statusUpdate); updateErr != nil {
			logger.Error(updateErr, "Failed to update TaskRun status")
			return nil, nil, ctrl.Result{}, fmt.Errorf("failed to update taskrun status: %v", err)
		}
		return nil, nil, ctrl.Result{}, err
	}

	// Check if task exists but is not ready
	if task != nil && !task.Status.Ready {
		logger.Info("Task exists but is not ready", "task", task.Name)
		statusUpdate.Status.Ready = false
		statusUpdate.Status.Status = StatusPending
		statusUpdate.Status.Phase = kubechainv1alpha1.TaskRunPhasePending
		statusUpdate.Status.StatusDetail = fmt.Sprintf("Waiting for task %q to become ready", task.Name)
		statusUpdate.Status.Error = "" // Clear previous error
		r.recorder.Event(taskRun, corev1.EventTypeNormal, "TaskNotReady", fmt.Sprintf("Waiting for task %q to become ready", task.Name))
		if err := r.Status().Update(ctx, statusUpdate); err != nil {
			logger.Error(err, "Failed to update TaskRun status")
			return nil, nil, ctrl.Result{}, err
		}
		return nil, nil, ctrl.Result{RequeueAfter: time.Second * 5}, nil
	}

	// Get the Agent - use TaskRun's AgentRef if provided, otherwise use Task's AgentRef
	var agentRef kubechainv1alpha1.LocalObjectReference
	if taskRun.Spec.AgentRef != nil {
		agentRef = *taskRun.Spec.AgentRef
	} else if task != nil {
		agentRef = task.Spec.AgentRef
	} else {
		err := fmt.Errorf("no agent reference found")
		logger.Error(err, "Missing agent reference")
		statusUpdate.Status.Ready = false
		statusUpdate.Status.Status = StatusError
		statusUpdate.Status.Phase = kubechainv1alpha1.TaskRunPhaseFailed
		statusUpdate.Status.StatusDetail = err.Error()
		statusUpdate.Status.Error = err.Error()
		r.recorder.Event(taskRun, corev1.EventTypeWarning, "ValidationFailed", err.Error())
		if updateErr := r.Status().Update(ctx, statusUpdate); updateErr != nil {
			logger.Error(updateErr, "Failed to update TaskRun status")
			return nil, nil, ctrl.Result{}, updateErr
		}
		return nil, nil, ctrl.Result{}, err
	}

	var agent kubechainv1alpha1.Agent
	if err := r.Get(ctx, client.ObjectKey{Namespace: taskRun.Namespace, Name: agentRef.Name}, &agent); err != nil {
		logger.Error(err, "Failed to get Agent")
		statusUpdate.Status.Ready = false
		statusUpdate.Status.Status = StatusPending
		statusUpdate.Status.Phase = kubechainv1alpha1.TaskRunPhasePending
		statusUpdate.Status.StatusDetail = "Waiting for Agent to exist"
		statusUpdate.Status.Error = "" // Clear previous error
		r.recorder.Event(taskRun, corev1.EventTypeNormal, "Waiting", "Waiting for Agent to exist")
		if updateErr := r.Status().Update(ctx, statusUpdate); updateErr != nil {
			logger.Error(updateErr, "Failed to update TaskRun status")
			return nil, nil, ctrl.Result{}, updateErr
		}
		return nil, nil, ctrl.Result{RequeueAfter: time.Second * 5}, nil
	}

	// Check if agent is ready
	if !agent.Status.Ready {
		logger.Info("Agent exists but is not ready", "agent", agent.Name)
		statusUpdate.Status.Ready = false
		statusUpdate.Status.Status = StatusPending
		statusUpdate.Status.Phase = kubechainv1alpha1.TaskRunPhasePending
		statusUpdate.Status.StatusDetail = fmt.Sprintf("Waiting for agent %q to become ready", agent.Name)
		statusUpdate.Status.Error = "" // Clear previous error
		r.recorder.Event(taskRun, corev1.EventTypeNormal, "Waiting", fmt.Sprintf("Waiting for agent %q to become ready", agent.Name))
		if err := r.Status().Update(ctx, statusUpdate); err != nil {
			logger.Error(err, "Failed to update TaskRun status")
			return nil, nil, ctrl.Result{}, err
		}
		return nil, nil, ctrl.Result{RequeueAfter: time.Second * 5}, nil
	}

	// If we get here, either task is nil (userMessage + agentRef case) or task is ready
	return task, &agent, ctrl.Result{}, nil
}

// prepareForLLM sets up the initial state of a TaskRun with the correct context and phase
func (r *TaskRunReconciler) prepareForLLM(ctx context.Context, taskRun *kubechainv1alpha1.TaskRun, statusUpdate *kubechainv1alpha1.TaskRun, task *kubechainv1alpha1.Task, agent *kubechainv1alpha1.Agent) (ctrl.Result, error) {
	logger := log.FromContext(ctx)

	// If we're in Initializing or Pending phase, transition to ReadyForLLM
	if statusUpdate.Status.Phase == kubechainv1alpha1.TaskRunPhaseInitializing || statusUpdate.Status.Phase == kubechainv1alpha1.TaskRunPhasePending {
		statusUpdate.Status.Phase = kubechainv1alpha1.TaskRunPhaseReadyForLLM
		statusUpdate.Status.Ready = true

		// Use userMessage from TaskRun if provided, otherwise use task's message
		message := taskRun.Spec.UserMessage
		if message == "" && task != nil {
			message = task.Spec.Message
		}

		if message == "" {
			err := fmt.Errorf("no message found in TaskRun or Task")
			logger.Error(err, "Missing message")
			statusUpdate.Status.Ready = false
			statusUpdate.Status.Status = StatusError
			statusUpdate.Status.Phase = kubechainv1alpha1.TaskRunPhaseFailed
			statusUpdate.Status.StatusDetail = err.Error()
			statusUpdate.Status.Error = err.Error()
			r.recorder.Event(taskRun, corev1.EventTypeWarning, "ValidationFailed", err.Error())
			if updateErr := r.Status().Update(ctx, statusUpdate); updateErr != nil {
				logger.Error(updateErr, "Failed to update TaskRun status")
				return ctrl.Result{}, updateErr
			}
			return ctrl.Result{}, err
		}

		statusUpdate.Status.ContextWindow = []kubechainv1alpha1.Message{
			{
				Role:    "system",
				Content: agent.Spec.System,
			},
			{
				Role:    "user",
				Content: message,
			},
		}
		statusUpdate.Status.Status = StatusReady
		statusUpdate.Status.StatusDetail = "Ready to send to LLM"
		statusUpdate.Status.Error = "" // Clear any previous error
		r.recorder.Event(taskRun, corev1.EventTypeNormal, "ValidationSucceeded", "Task validated successfully")
		if err := r.Status().Update(ctx, statusUpdate); err != nil {
			logger.Error(err, "Failed to update TaskRun status")
			return ctrl.Result{}, err
		}
		return ctrl.Result{Requeue: true}, nil
	}

	return ctrl.Result{}, nil
}

// processToolCalls handles the ToolCallsPending phase by checking tool call completion
func (r *TaskRunReconciler) processToolCalls(ctx context.Context, taskRun *kubechainv1alpha1.TaskRun) (ctrl.Result, error) {
	logger := log.FromContext(ctx)

	// List all tool calls for this ToolCallRequestID
	toolCallList := &kubechainv1alpha1.TaskRunToolCallList{}
	logger.Info("Listing tool calls", "taskrun", taskRun.Name, "requestId", taskRun.Status.ToolCallRequestID)

	if err := r.List(ctx, toolCallList, client.InNamespace(taskRun.Namespace),
		client.MatchingLabels{"kubechain.humanlayer.dev/toolcallrequest": taskRun.Status.ToolCallRequestID}); err != nil {
		logger.Error(err, "Failed to list tool calls")
		return ctrl.Result{}, err
	}

	logger.Info("Found tool calls", "count", len(toolCallList.Items))
	if len(toolCallList.Items) == 0 {
		logger.Info("No tool calls found, something is very wrong")
		r.recorder.Event(taskRun, corev1.EventTypeWarning, "ToolCallsPendingWithNoToolCalls", "TaskRun is in ToolCallsPending phase but no tool calls were found")
		return ctrl.Result{}, fmt.Errorf("TaskRun %q is in ToolCallsPending phase but no tool calls were found", taskRun.Name)
	}

	// Check if all tool calls are complete
	allComplete := true
	toolResults := make([]kubechainv1alpha1.Message, 0, len(toolCallList.Items))

	for _, tc := range toolCallList.Items {
		logger.Info("Checking tool call", "name", tc.Name, "phase", tc.Status.Phase)
		if tc.Status.Phase != kubechainv1alpha1.TaskRunToolCallPhaseSucceeded {
			allComplete = false
			logger.Info("Found incomplete tool call", "name", tc.Name)
			break
		}
		toolResults = append(toolResults, kubechainv1alpha1.Message{
			ToolCallId: tc.Spec.ToolCallId,
			Role:       "tool",
			Content:    tc.Status.Result,
		})
	}

	if allComplete {
		logger.Info("All tool calls complete, transitioning to ReadyForLLM")
		// All tool calls are complete, update context window and move back to ReadyForLLM phase
		// so that the LLM can process the tool results and provide a final answer
		statusUpdate := taskRun.DeepCopy()
		statusUpdate.Status.ContextWindow = append(statusUpdate.Status.ContextWindow, toolResults...)
		statusUpdate.Status.Phase = kubechainv1alpha1.TaskRunPhaseReadyForLLM
		statusUpdate.Status.Ready = true
		statusUpdate.Status.Status = StatusReady
		statusUpdate.Status.StatusDetail = "All tool calls completed, ready to send tool results to LLM"
		r.recorder.Event(taskRun, corev1.EventTypeNormal, "AllToolCallsCompleted", "All tool calls completed, ready to send tool results to LLM")

		if err := r.Status().Update(ctx, statusUpdate); err != nil {
			logger.Error(err, "Failed to update TaskRun status")
			return ctrl.Result{}, err
		}
		return ctrl.Result{Requeue: true}, nil
	}

	// Not all tool calls are complete, requeue while staying in ToolCallsPending phase
	return ctrl.Result{RequeueAfter: time.Second * 5}, nil
}

// getLLMAndCredentials fetches the LLM and its API key from the referenced secret
func (r *TaskRunReconciler) getLLMAndCredentials(ctx context.Context, agent *kubechainv1alpha1.Agent, taskRun *kubechainv1alpha1.TaskRun, statusUpdate *kubechainv1alpha1.TaskRun) (kubechainv1alpha1.LLM, string, error) {
	logger := log.FromContext(ctx)

	// Get the LLM referenced by the Agent
	var llm kubechainv1alpha1.LLM
	if err := r.Get(ctx, client.ObjectKey{Namespace: agent.Namespace, Name: agent.Spec.LLMRef.Name}, &llm); err != nil {
		logger.Error(err, "Failed to get LLM")
		statusUpdate.Status.Ready = false
		statusUpdate.Status.Status = StatusError
		statusUpdate.Status.StatusDetail = "Failed to get LLM: " + err.Error()
		statusUpdate.Status.Error = err.Error()
		r.recorder.Event(taskRun, corev1.EventTypeWarning, "LLMFetchFailed", err.Error())
		if updateErr := r.Status().Update(ctx, statusUpdate); updateErr != nil {
			logger.Error(updateErr, "Failed to update TaskRun status")
			return llm, "", updateErr
		}
		return llm, "", err
	}

	// Get the API key from the referenced secret
	var secret corev1.Secret
	if err := r.Get(ctx, client.ObjectKey{
		Namespace: llm.Namespace,
		Name:      llm.Spec.APIKeyFrom.SecretKeyRef.Name,
	}, &secret); err != nil {
		logger.Error(err, "Failed to get API key secret")
		statusUpdate.Status.Ready = false
		statusUpdate.Status.Status = StatusError
		statusUpdate.Status.StatusDetail = "Failed to get API key secret: " + err.Error()
		statusUpdate.Status.Error = err.Error()
		r.recorder.Event(taskRun, corev1.EventTypeWarning, "SecretFetchFailed", err.Error())
		if updateErr := r.Status().Update(ctx, statusUpdate); updateErr != nil {
			logger.Error(updateErr, "Failed to update TaskRun status")
			return llm, "", updateErr
		}
		return llm, "", err
	}

	// Validate API key
	apiKey := string(secret.Data[llm.Spec.APIKeyFrom.SecretKeyRef.Key])
	if apiKey == "" {
		err := fmt.Errorf("API key is empty in secret %s", secret.Name)
		logger.Error(err, "Empty API key")
		statusUpdate.Status.Ready = false
		statusUpdate.Status.Status = StatusError
		statusUpdate.Status.StatusDetail = "API key is empty"
		statusUpdate.Status.Error = err.Error()
		r.recorder.Event(taskRun, corev1.EventTypeWarning, "EmptyAPIKey", err.Error())
		if updateErr := r.Status().Update(ctx, statusUpdate); updateErr != nil {
			logger.Error(updateErr, "Failed to update TaskRun status")
			return llm, "", updateErr
		}
		return llm, "", err
	}

	return llm, apiKey, nil
}

// collectTools gathers tools from all sources (Tool CRDs and MCP servers)
func (r *TaskRunReconciler) collectTools(ctx context.Context, agent *kubechainv1alpha1.Agent) []llmclient.Tool {
	logger := log.FromContext(ctx)
	var tools []llmclient.Tool

	// First, add tools from traditional Tool CRDs
	if len(agent.Status.ValidTools) > 0 {
		logger.Info("Adding traditional tools to LLM request", "toolCount", len(agent.Status.ValidTools))

		for _, validTool := range agent.Status.ValidTools {
			if validTool.Kind != "Tool" {
				continue
			}

			// Get the Tool resource
			tool := &kubechainv1alpha1.Tool{}
			if err := r.Get(ctx, client.ObjectKey{Namespace: agent.Namespace, Name: validTool.Name}, tool); err != nil {
				logger.Error(err, "Failed to get Tool", "name", validTool.Name)
				continue
			}

			// Convert to LLM client format
			if clientTool := llmclient.FromKubechainTool(*tool); clientTool != nil {
				tools = append(tools, *clientTool)
				logger.Info("Added traditional tool", "name", tool.Name)
			}
		}
	}

	// Then, add tools from MCP servers if available
	if r.MCPManager != nil && len(agent.Status.ValidMCPServers) > 0 {
		logger.Info("Adding MCP tools to LLM request", "mcpServerCount", len(agent.Status.ValidMCPServers))

		for _, mcpServer := range agent.Status.ValidMCPServers {
			// Get tools for this server
			mcpTools, exists := r.MCPManager.GetTools(mcpServer.Name)
			if !exists {
				logger.Error(fmt.Errorf("MCP server tools not found"), "Failed to get tools for MCP server", "server", mcpServer.Name)
				continue
			}

			// Convert MCP tools to LLM client format
			mcpClientTools := adapters.ConvertMCPToolsToLLMClientTools(mcpTools, mcpServer.Name)
			tools = append(tools, mcpClientTools...)

			logger.Info("Added MCP tools", "server", mcpServer.Name, "toolCount", len(mcpTools))
		}
	}

	return tools
}

// endTaskRunSpan ends the parent span for a TaskRun if it exists
func (r *TaskRunReconciler) endTaskRunSpan(ctx context.Context, taskRun *kubechainv1alpha1.TaskRun, status codes.Code, description string) {
	// Only try to end span if we have SpanContext info
	if taskRun.Status.SpanContext == nil || taskRun.Status.SpanContext.TraceID == "" {
		return
	}

	// Get tracer
	tracer := r.Tracer
	if tracer == nil {
		tracer = otel.GetTracerProvider().Tracer("taskrun")
	}

	// Parse the trace and span IDs from the stored context
	var traceID trace.TraceID
	var spanID trace.SpanID

	// Convert hex strings to byte arrays
	traceIDBytes, err := trace.TraceIDFromHex(taskRun.Status.SpanContext.TraceID)
	if err != nil {
		return
	}
	traceID = traceIDBytes

	spanIDBytes, err := trace.SpanIDFromHex(taskRun.Status.SpanContext.SpanID)
	if err != nil {
		return
	}
	spanID = spanIDBytes

	// Create a span context with the stored IDs
	spanCtx := trace.NewSpanContext(trace.SpanContextConfig{
		TraceID:    traceID,
		SpanID:     spanID,
		TraceFlags: trace.FlagsSampled,
		Remote:     false,
	})

	// Create context with the span context
	ctxWithSpan := trace.ContextWithSpanContext(ctx, spanCtx)

	// Create a final completion span that's a child of the original span
	_, span := tracer.Start(ctxWithSpan, fmt.Sprintf("TaskRun/%s/Completion", taskRun.Name),
		trace.WithSpanKind(trace.SpanKindServer),
		trace.WithAttributes(
			attribute.String("taskrun.name", taskRun.Name),
			attribute.String("taskrun.namespace", taskRun.Namespace),
			attribute.String("taskrun.phase", string(taskRun.Status.Phase)),
			attribute.String("taskrun.status", string(taskRun.Status.Status)),
		),
	)
	span.SetStatus(status, description)
	span.End()
}

// processLLMResponse handles the LLM's output and updates status accordingly
func (r *TaskRunReconciler) processLLMResponse(ctx context.Context, output *kubechainv1alpha1.Message, taskRun *kubechainv1alpha1.TaskRun, statusUpdate *kubechainv1alpha1.TaskRun) (ctrl.Result, error) {
	logger := log.FromContext(ctx)

	// Log complete output message for debugging
	outputBytes, _ := json.Marshal(output)
	logger.Info("DEBUG: Processing LLM response", "outputMessage", string(outputBytes))

	// Check if we have any tool calls
	hasToolCalls := len(output.ToolCalls) > 0
	logger.Info("DEBUG: LLM response stats", "hasContent", output.Content != "", "hasToolCalls", hasToolCalls, "toolCallCount", len(output.ToolCalls))

	if hasToolCalls {
		// tool call branch: create TaskRunToolCall objects for each tool call returned by the LLM.
		logger.Info("DEBUG: Taking tool calls branch because tool calls are present", "contentPresent", output.Content != "")

		// If content is also present, log a warning as this is unusual for some models
		if output.Content != "" {
			logger.Info("DEBUG: UNUSUAL: LLM returned both content and tool calls",
				"content", output.Content,
				"toolCalls", fmt.Sprintf("%v", output.ToolCalls))
		}

		// Generate a unique ID for this set of tool calls
		toolCallRequestId := uuid.New().String()[:7] // Using first 7 characters for brevity
		logger.Info("Generated toolCallRequestId for tool calls", "id", toolCallRequestId)

		statusUpdate.Status.Output = ""
		statusUpdate.Status.Phase = kubechainv1alpha1.TaskRunPhaseToolCallsPending
		statusUpdate.Status.ToolCallRequestID = toolCallRequestId
		statusUpdate.Status.ContextWindow = append(statusUpdate.Status.ContextWindow, kubechainv1alpha1.Message{
			Role:      "assistant",
			ToolCalls: adapters.CastOpenAIToolCallsToKubechain(output.ToolCalls),
		})
		statusUpdate.Status.Ready = true
		statusUpdate.Status.Status = StatusReady
		statusUpdate.Status.StatusDetail = "LLM response received, tool calls pending"
		statusUpdate.Status.Error = ""
		r.recorder.Event(taskRun, corev1.EventTypeNormal, "ToolCallsPending", "LLM response received, tool calls pending")

		// Update the parent's status before creating tool call objects.
		if err := r.Status().Update(ctx, statusUpdate); err != nil {
			logger.Error(err, "Unable to update TaskRun status")
			return ctrl.Result{}, err
		}

		return r.createToolCalls(ctx, taskRun, statusUpdate, output.ToolCalls)
	} else if output.Content != "" {
		// final answer branch
		logger.Info("DEBUG: Taking final answer branch because there are no tool calls and content is present")
		statusUpdate.Status.Output = output.Content
		statusUpdate.Status.Phase = kubechainv1alpha1.TaskRunPhaseFinalAnswer
		statusUpdate.Status.Ready = true
		statusUpdate.Status.ContextWindow = append(statusUpdate.Status.ContextWindow, kubechainv1alpha1.Message{
			Role:    "assistant",
			Content: output.Content,
		})
		statusUpdate.Status.Status = StatusReady
		statusUpdate.Status.StatusDetail = "LLM final response received"
		statusUpdate.Status.Error = ""
		r.recorder.Event(taskRun, corev1.EventTypeNormal, "LLMFinalAnswer", "LLM response received successfully")

		// End the parent span since we've reached a terminal state
		r.endTaskRunSpan(ctx, taskRun, codes.Ok, "TaskRun completed successfully with final answer")
	} else {
		// Empty response - this is an error condition
		logger.Error(fmt.Errorf("empty response from LLM"), "LLM returned neither content nor tool calls")
		statusUpdate.Status.Ready = false
		statusUpdate.Status.Status = StatusError
		statusUpdate.Status.StatusDetail = "LLM returned an empty response with no tool calls"
		statusUpdate.Status.Error = "Empty response from LLM"
		r.recorder.Event(taskRun, corev1.EventTypeWarning, "EmptyLLMResponse", "LLM returned neither content nor tool calls")

		// End the parent span since we've reached a terminal error state
		r.endTaskRunSpan(ctx, taskRun, codes.Error, "LLM returned an empty response")
	}
	return ctrl.Result{}, nil
}

// createToolCalls creates TaskRunToolCall objects for each tool call
func (r *TaskRunReconciler) createToolCalls(ctx context.Context, taskRun *kubechainv1alpha1.TaskRun, statusUpdate *kubechainv1alpha1.TaskRun, toolCalls []kubechainv1alpha1.ToolCall) (ctrl.Result, error) {
	logger := log.FromContext(ctx)

	if statusUpdate.Status.ToolCallRequestID == "" {
		err := fmt.Errorf("no ToolCallRequestID found in statusUpdate, cannot create tool calls")
		logger.Error(err, "Missing ToolCallRequestID")
		return ctrl.Result{}, err
	}

	// For each tool call, create a new TaskRunToolCall with a unique name using the ToolCallRequestID
	for i, tc := range toolCalls {
		newName := fmt.Sprintf("%s-%s-tc-%02d", statusUpdate.Name, statusUpdate.Status.ToolCallRequestID, i+1)
		newTRTC := &kubechainv1alpha1.TaskRunToolCall{
			ObjectMeta: metav1.ObjectMeta{
				Name:      newName,
				Namespace: statusUpdate.Namespace,
				Labels: map[string]string{
					"kubechain.humanlayer.dev/taskruntoolcall": statusUpdate.Name,
					"kubechain.humanlayer.dev/toolcallrequest": statusUpdate.Status.ToolCallRequestID,
				},
				OwnerReferences: []metav1.OwnerReference{
					{
						APIVersion: "kubechain.humanlayer.dev/v1alpha1",
						Kind:       "TaskRun",
						Name:       statusUpdate.Name,
						UID:        statusUpdate.UID,
						Controller: ptr.To(true),
					},
				},
			},
			Spec: kubechainv1alpha1.TaskRunToolCallSpec{
				ToolCallId: tc.ID,
				TaskRunRef: kubechainv1alpha1.LocalObjectReference{
					Name: statusUpdate.Name,
				},
				ToolRef: kubechainv1alpha1.LocalObjectReference{
					Name: tc.Function.Name,
				},
				Arguments: tc.Function.Arguments,
			},
		}
		if err := r.Client.Create(ctx, newTRTC); err != nil {
			logger.Error(err, "Failed to create TaskRunToolCall", "name", newName)
			return ctrl.Result{}, err
		}
		logger.Info("Created TaskRunToolCall", "name", newName, "requestId", statusUpdate.Status.ToolCallRequestID)
		r.recorder.Event(taskRun, corev1.EventTypeNormal, "ToolCallCreated", "Created TaskRunToolCall "+newName)
	}
	return ctrl.Result{RequeueAfter: time.Second * 5}, nil
}

// initializePhaseAndSpan initializes the TaskRun phase and starts tracing
func (r *TaskRunReconciler) initializePhaseAndSpan(ctx context.Context, statusUpdate *kubechainv1alpha1.TaskRun) (ctrl.Result, error) {
	logger := log.FromContext(ctx)

	// Start tracing the TaskRun
	tracer := r.Tracer
	if tracer == nil {
		tracer = otel.GetTracerProvider().Tracer("taskrun")
	}

	// Make sure we provide a meaningful span name that includes the TaskRun name
	spanName := fmt.Sprintf("TaskRun/%s", statusUpdate.Name)
	ctx, span := tracer.Start(ctx, spanName, trace.WithSpanKind(trace.SpanKindServer))

	// We need to explicitly end the span so the root span is properly recorded
	// This is not what we want long-term, but it ensures spans show up correctly
	// while we resolve the issue with maintaining spans across reconciliation calls
	defer span.End()

	// Store span context in status
	spanCtx := span.SpanContext()
	statusUpdate.Status.SpanContext = &kubechainv1alpha1.SpanContext{
		TraceID: spanCtx.TraceID().String(),
		SpanID:  spanCtx.SpanID().String(),
	}

	// Set useful attributes on the span
	span.SetAttributes(
		attribute.String("taskrun.name", statusUpdate.Name),
		attribute.String("taskrun.namespace", statusUpdate.Namespace),
		attribute.String("taskrun.uid", string(statusUpdate.UID)),
	)

	statusUpdate.Status.Phase = kubechainv1alpha1.TaskRunPhaseInitializing
	statusUpdate.Status.Ready = false
	statusUpdate.Status.Status = kubechainv1alpha1.TaskRunStatusStatusPending
	statusUpdate.Status.StatusDetail = "Initializing"
	if err := r.Status().Update(ctx, statusUpdate); err != nil {
		logger.Error(err, "Failed to update TaskRun status")
		span.SetStatus(codes.Error, "Failed to update TaskRun status")
		span.RecordError(err)
		return ctrl.Result{}, err
	}

	// By ending the span now, we ensure it's properly recorded
	// This approach creates a separate span for each reconciliation rather than
	// a single span that covers the entire TaskRun lifecycle
	span.SetStatus(codes.Ok, "TaskRun initialized")
	return ctrl.Result{Requeue: true}, nil
}

// createLLMRequestSpan creates a child span for an LLM request that is properly linked to the parent span
func (r *TaskRunReconciler) createLLMRequestSpan(ctx context.Context, taskRun *kubechainv1alpha1.TaskRun, contextWindowSize, toolsCount int) (context.Context, trace.Span) {
	// Use controller's tracer if available, otherwise get the global tracer
	tracer := r.Tracer
	if tracer == nil {
		tracer = otel.GetTracerProvider().Tracer("taskrun")
	}

	// If we have a parent span context, create a child span linked to the parent
	if taskRun.Status.SpanContext != nil && taskRun.Status.SpanContext.TraceID != "" {
		// Parse the trace and span IDs from the stored context
		traceIDBytes, err := trace.TraceIDFromHex(taskRun.Status.SpanContext.TraceID)
		if err == nil {
			spanIDBytes, err := trace.SpanIDFromHex(taskRun.Status.SpanContext.SpanID)
			if err == nil {
				// Create a span context with the stored IDs
				spanCtx := trace.NewSpanContext(trace.SpanContextConfig{
					TraceID:    traceIDBytes,
					SpanID:     spanIDBytes,
					TraceFlags: trace.FlagsSampled,
					Remote:     false,
				})

				// Create context with the span context
				ctx = trace.ContextWithSpanContext(ctx, spanCtx)
			}
		}

		// Create a child span that will properly link to the parent
		childCtx, childSpan := tracer.Start(ctx, fmt.Sprintf("TaskRun/%s/LLMRequest", taskRun.Name),
			trace.WithSpanKind(trace.SpanKindClient))

		// Set attributes for the LLM request
		childSpan.SetAttributes(
			attribute.Int("context_window_size", contextWindowSize),
			attribute.Int("tools_count", toolsCount),
			attribute.String("taskrun.name", taskRun.Name),
			attribute.String("taskrun.namespace", taskRun.Namespace),
		)

		return childCtx, childSpan
	}

	// No parent span, just use the current context
	return ctx, nil
}

// Reconcile validates the taskrun's task reference and sends the prompt to the LLM.
func (r *TaskRunReconciler) Reconcile(ctx context.Context, req ctrl.Request) (ctrl.Result, error) {
	logger := log.FromContext(ctx)

	var taskRun kubechainv1alpha1.TaskRun
	if err := r.Get(ctx, req.NamespacedName, &taskRun); err != nil {
		return ctrl.Result{}, client.IgnoreNotFound(err)
	}

	logger.Info("Starting reconciliation", "name", taskRun.Name)

	// Create a copy for status update
	statusUpdate := taskRun.DeepCopy()

	// Initialize phase if not set
	if statusUpdate.Status.Phase == "" {
		return r.initializePhaseAndSpan(ctx, statusUpdate)
	}

	// Skip reconciliation for terminal states
	if statusUpdate.Status.Phase == kubechainv1alpha1.TaskRunPhaseFinalAnswer || statusUpdate.Status.Phase == kubechainv1alpha1.TaskRunPhaseFailed {
		// todo do we need this V()??
		logger.V(1).Info("TaskRun in terminal state, skipping reconciliation", "phase", statusUpdate.Status.Phase)
		return ctrl.Result{}, nil
	}

	// Step 1: Validate Task and Agent
	logger.V(3).Info("Validating Task and Agent")
	task, agent, result, err := r.validateTaskAndAgent(ctx, &taskRun, statusUpdate)
	if err != nil || !result.IsZero() {
		return result, err
	}

	// Step 2: Initialize Phase if necessary
	logger.V(3).Info("Preparing for LLM")
	if result, err := r.prepareForLLM(ctx, &taskRun, statusUpdate, task, agent); err != nil || !result.IsZero() {
		return result, err
	}

	// Step 3: Handle tool calls phase
	logger.V(3).Info("Handling tool calls phase")
	if taskRun.Status.Phase == kubechainv1alpha1.TaskRunPhaseToolCallsPending {
		return r.processToolCalls(ctx, &taskRun)
	}

	// Step 4: Check for unexpected phase
	if taskRun.Status.Phase != kubechainv1alpha1.TaskRunPhaseReadyForLLM {
		logger.Info("TaskRun in unknown phase", "phase", taskRun.Status.Phase)
		return ctrl.Result{}, nil
	}

<<<<<<< HEAD
	// Step 5: Get LLM and API credentials
	llm, apiKey, err := r.getLLMAndCredentials(ctx, agent, &taskRun, statusUpdate)
=======
	// Step 5: Get API credentials (LLM is returned but not used)
	logger.V(3).Info("Getting API credentials")
	_, apiKey, err := r.getLLMAndCredentials(ctx, agent, &taskRun, statusUpdate)
>>>>>>> 3b3a3d01
	if err != nil {
		return ctrl.Result{}, err
	}

	// Step 6: Create LLM client
<<<<<<< HEAD
	llmClient, err := r.newLLMClient(ctx, llm, apiKey)
=======
	logger.V(3).Info("Creating LLM client")
	llmClient, err := r.newLLMClient(apiKey)
>>>>>>> 3b3a3d01
	if err != nil {
		logger.Error(err, "Failed to create LLM client")
		statusUpdate.Status.Ready = false
		statusUpdate.Status.Status = StatusError
		statusUpdate.Status.Phase = kubechainv1alpha1.TaskRunPhaseFailed
		statusUpdate.Status.StatusDetail = "Failed to create LLM client: " + err.Error()
		statusUpdate.Status.Error = err.Error()
		r.recorder.Event(&taskRun, corev1.EventTypeWarning, "LLMClientCreationFailed", err.Error())

		// End span since we've failed with a terminal error
		r.endTaskRunSpan(ctx, &taskRun, codes.Error, "Failed to create LLM client: "+err.Error())
		if updateErr := r.Status().Update(ctx, statusUpdate); updateErr != nil {
			logger.Error(updateErr, "Failed to update TaskRun status")
			return ctrl.Result{}, updateErr
		}
		return ctrl.Result{}, err
	}

	// Step 7: Collect tools from all sources
	tools := r.collectTools(ctx, agent)

	r.recorder.Event(&taskRun, corev1.EventTypeNormal, "SendingContextWindowToLLM", "Sending context window to LLM")

	// Create child span for LLM call
	childCtx, childSpan := r.createLLMRequestSpan(ctx, &taskRun, len(taskRun.Status.ContextWindow), len(tools))
	if childSpan != nil {
		defer childSpan.End()
	}

	logger.V(3).Info("Sending LLM request")
	// Step 8: Send the prompt to the LLM
	output, err := llmClient.SendRequest(childCtx, taskRun.Status.ContextWindow, tools)
	if err != nil {
		logger.Error(err, "LLM request failed")
		statusUpdate.Status.Ready = false
		statusUpdate.Status.Status = StatusError
		statusUpdate.Status.StatusDetail = fmt.Sprintf("LLM request failed: %v", err)
		statusUpdate.Status.Error = err.Error()

		// Check for LLMRequestError with 4xx status code
		var llmErr *llmclient.LLMRequestError
		if errors.As(err, &llmErr) && llmErr.StatusCode >= 400 && llmErr.StatusCode < 500 {
			logger.Info("LLM request failed with 4xx status code, marking as failed",
				"statusCode", llmErr.StatusCode,
				"message", llmErr.Message)
			statusUpdate.Status.Phase = kubechainv1alpha1.TaskRunPhaseFailed
			r.recorder.Event(&taskRun, corev1.EventTypeWarning, "LLMRequestFailed4xx",
				fmt.Sprintf("LLM request failed with status %d: %s", llmErr.StatusCode, llmErr.Message))
		} else {
			r.recorder.Event(&taskRun, corev1.EventTypeWarning, "LLMRequestFailed", err.Error())
		}

		// Record error in span
		if childSpan != nil {
			childSpan.RecordError(err)
			childSpan.SetStatus(codes.Error, err.Error())
		}

		if updateErr := r.Status().Update(ctx, statusUpdate); updateErr != nil {
			logger.Error(updateErr, "Failed to update TaskRun status after LLM error")
			return ctrl.Result{}, updateErr
		}
		return ctrl.Result{}, err
	}

	// Mark span as successful if we reach here
	if childSpan != nil {
		childSpan.SetStatus(codes.Ok, "LLM request succeeded")
	}

	logger.V(3).Info("Processing LLM response")
	// Step 9: Process LLM response
	var llmResult ctrl.Result
	llmResult, err = r.processLLMResponse(ctx, output, &taskRun, statusUpdate)
	if err != nil {
		logger.Error(err, "Failed to process LLM response")
		statusUpdate.Status.Status = StatusError
		statusUpdate.Status.Phase = kubechainv1alpha1.TaskRunPhaseFailed
		statusUpdate.Status.StatusDetail = fmt.Sprintf("Failed to process LLM response: %v", err)
		statusUpdate.Status.Error = err.Error()
		r.recorder.Event(&taskRun, corev1.EventTypeWarning, "LLMResponseProcessingFailed", err.Error())

		if updateErr := r.Status().Update(ctx, statusUpdate); updateErr != nil {
			logger.Error(updateErr, "Failed to update TaskRun status after LLM response processing error")
			return ctrl.Result{}, updateErr
		}
		return ctrl.Result{}, nil // Don't return the error to avoid requeuing
	}

	if !llmResult.IsZero() {
		return llmResult, nil
	}

	// Step 10: Update final status
	if err := r.Status().Update(ctx, statusUpdate); err != nil {
		logger.Error(err, "Unable to update TaskRun status")
		return ctrl.Result{}, err
	}

	logger.Info("Successfully reconciled taskrun",
		"name", taskRun.Name,
		"ready", statusUpdate.Status.Ready,
		"phase", statusUpdate.Status.Phase)
	return ctrl.Result{}, nil
}

// SetupWithManager sets up the controller with the Manager.
func (r *TaskRunReconciler) SetupWithManager(mgr ctrl.Manager) error {
	r.recorder = mgr.GetEventRecorderFor("taskrun-controller")
	if r.newLLMClient == nil {
		r.newLLMClient = llmclient.NewLLMClient
	}

	// Initialize MCPManager if not already set
	if r.MCPManager == nil {
		r.MCPManager = mcpmanager.NewMCPServerManager()
	}

	return ctrl.NewControllerManagedBy(mgr).
		For(&kubechainv1alpha1.TaskRun{}).
		Complete(r)
}<|MERGE_RESOLUTION|>--- conflicted
+++ resolved
@@ -753,25 +753,16 @@
 		return ctrl.Result{}, nil
 	}
 
-<<<<<<< HEAD
 	// Step 5: Get LLM and API credentials
+	logger.V(3).Info("Getting API credentials")
 	llm, apiKey, err := r.getLLMAndCredentials(ctx, agent, &taskRun, statusUpdate)
-=======
-	// Step 5: Get API credentials (LLM is returned but not used)
-	logger.V(3).Info("Getting API credentials")
-	_, apiKey, err := r.getLLMAndCredentials(ctx, agent, &taskRun, statusUpdate)
->>>>>>> 3b3a3d01
 	if err != nil {
 		return ctrl.Result{}, err
 	}
 
 	// Step 6: Create LLM client
-<<<<<<< HEAD
+	logger.V(3).Info("Creating LLM client")
 	llmClient, err := r.newLLMClient(ctx, llm, apiKey)
-=======
-	logger.V(3).Info("Creating LLM client")
-	llmClient, err := r.newLLMClient(apiKey)
->>>>>>> 3b3a3d01
 	if err != nil {
 		logger.Error(err, "Failed to create LLM client")
 		statusUpdate.Status.Ready = false
