package taskrun

import (
	"context"
	"fmt"
	"time"

	. "github.com/onsi/ginkgo/v2"
	. "github.com/onsi/gomega"
	"k8s.io/apimachinery/pkg/types"
	"sigs.k8s.io/controller-runtime/pkg/client"
	"sigs.k8s.io/controller-runtime/pkg/reconcile"

	"github.com/humanlayer/smallchain/kubechain/api/v1alpha1"
	kubechain "github.com/humanlayer/smallchain/kubechain/api/v1alpha1"
	"github.com/humanlayer/smallchain/kubechain/internal/llmclient"
	. "github.com/humanlayer/smallchain/kubechain/test/utils"
)

var _ = Describe("TaskRun Controller", func() {
	Context("'' -> Initializing", func() {
		ctx := context.Background()
		It("moves to Initializing and sets a span context", func() {
			testTask.Setup(ctx)
			defer testTask.Teardown(ctx)

<<<<<<< HEAD
		typeNamespacedName := types.NamespacedName{
			Name:      resourceName,
			Namespace: "default",
		}

		BeforeEach(func() {
			// Create a test secret
			secret := &corev1.Secret{
				ObjectMeta: metav1.ObjectMeta{
					Name:      "test-secret",
					Namespace: "default",
				},
				Data: map[string][]byte{
					"api-key": []byte("test-api-key"),
				},
			}
			Expect(k8sClient.Create(ctx, secret)).To(Succeed())

			// Create a test LLM
			llm := &kubechainv1alpha1.LLM{
				ObjectMeta: metav1.ObjectMeta{
					Name:      "test-llm",
					Namespace: "default",
				},
				Spec: kubechainv1alpha1.LLMSpec{
					Provider: "openai",
					APIKeyFrom: &kubechainv1alpha1.APIKeySource{
						SecretKeyRef: kubechainv1alpha1.SecretKeyRef{
							Name: "test-secret",
							Key:  "api-key",
						},
					},
				},
			}
			Expect(k8sClient.Create(ctx, llm)).To(Succeed())

			// Mark LLM as ready
			llm.Status.Ready = true
			llm.Status.Status = StatusReady
			llm.Status.StatusDetail = "Ready for testing"
			Expect(k8sClient.Status().Update(ctx, llm)).To(Succeed())
=======
			taskRun := testTaskRun.Setup(ctx)
			defer testTaskRun.Teardown(ctx)
>>>>>>> 93051347

			By("reconciling the taskrun")
			reconciler, _ := reconciler()

			result, err := reconciler.Reconcile(ctx, reconcile.Request{
				NamespacedName: types.NamespacedName{Name: testTaskRun.name, Namespace: "default"},
			})
			By("checking the reconciler result")
			Expect(err).NotTo(HaveOccurred())
			Expect(result.Requeue).To(BeTrue())

			Expect(k8sClient.Get(ctx, types.NamespacedName{Name: testTaskRun.name, Namespace: "default"}, taskRun)).To(Succeed())
			By("checking the taskrun status")
			Expect(taskRun.Status.Phase).To(Equal(kubechain.TaskRunPhaseInitializing))
			Expect(taskRun.Status.SpanContext).NotTo(BeNil())
			Expect(taskRun.Status.SpanContext.TraceID).NotTo(BeEmpty())
			Expect(taskRun.Status.SpanContext.SpanID).NotTo(BeEmpty())
		})
	})
	Context("Initializing -> Error", func() {
		It("moves to error if the task is not found", func() {
			taskRun := testTaskRun.SetupWithStatus(ctx, kubechain.TaskRunStatus{
				Phase: kubechain.TaskRunPhaseInitializing,
			})
			defer testTaskRun.Teardown(ctx)

			By("reconciling the taskrun")
			reconciler, _ := reconciler()

			result, err := reconciler.Reconcile(ctx, reconcile.Request{
				NamespacedName: types.NamespacedName{Name: testTaskRun.name, Namespace: "default"},
			})
			// todo dont error if not found, don't requeue
			Expect(err).To(HaveOccurred())
			Expect(result.Requeue).To(BeFalse())

			By("checking the taskrun status")
			Expect(k8sClient.Get(ctx, types.NamespacedName{Name: testTaskRun.name, Namespace: "default"}, taskRun)).To(Succeed())
			Expect(taskRun.Status.Phase).To(Equal(kubechain.TaskRunPhaseFailed))
			Expect(taskRun.Status.Error).To(Equal("Task \"test-task\" not found"))
		})
	})
	Context("Initializing -> Pending", func() {
		It("moves to pending if upstream task is not ready", func() {
			_ = testTask.SetupWithStatus(ctx, kubechain.TaskStatus{
				Status: kubechain.TaskStatusPending,
			})
			defer testTask.Teardown(ctx)

			taskRun := testTaskRun.SetupWithStatus(ctx, kubechain.TaskRunStatus{
				Phase: kubechain.TaskRunPhaseInitializing,
			})
			defer testTaskRun.Teardown(ctx)

			By("reconciling the taskrun")
			reconciler, recorder := reconciler()

			result, err := reconciler.Reconcile(ctx, reconcile.Request{
				NamespacedName: types.NamespacedName{Name: testTaskRun.name, Namespace: "default"},
			})
			Expect(err).NotTo(HaveOccurred())
			Expect(result.RequeueAfter).To(Equal(time.Second * 5))

			By("checking the taskrun status")
			Expect(k8sClient.Get(ctx, types.NamespacedName{Name: testTaskRun.name, Namespace: "default"}, taskRun)).To(Succeed())
			Expect(taskRun.Status.Phase).To(Equal(kubechain.TaskRunPhasePending))
			Expect(taskRun.Status.StatusDetail).To(ContainSubstring("Waiting for task \"test-task\" to become ready"))
			ExpectRecorder(recorder).ToEmitEventContaining("TaskNotReady")
		})
	})
	Context("Initializing -> ReadyForLLM", func() {
		It("moves to ReadyForLLM if the task is ready", func() {
			_, _, _, _, teardown := setupSuiteObjects(ctx)
			defer teardown()

			taskRun := testTaskRun.SetupWithStatus(ctx, kubechain.TaskRunStatus{
				Phase: kubechain.TaskRunPhaseInitializing,
			})
			defer testTaskRun.Teardown(ctx)

			By("reconciling the taskrun")
			reconciler, recorder := reconciler()

			result, err := reconciler.Reconcile(ctx, reconcile.Request{
				NamespacedName: types.NamespacedName{Name: testTaskRun.name, Namespace: "default"},
			})

			Expect(err).NotTo(HaveOccurred())
			Expect(result.Requeue).To(BeTrue())

			By("ensuring the context window is set correctly")
			Expect(k8sClient.Get(ctx, types.NamespacedName{Name: testTaskRun.name, Namespace: "default"}, taskRun)).To(Succeed())
			Expect(taskRun.Status.Phase).To(Equal(kubechain.TaskRunPhaseReadyForLLM))
			Expect(taskRun.Status.StatusDetail).To(ContainSubstring("Ready to send to LLM"))
			Expect(taskRun.Status.ContextWindow).To(HaveLen(2))
			Expect(taskRun.Status.ContextWindow[0].Role).To(Equal("system"))
			Expect(taskRun.Status.ContextWindow[0].Content).To(ContainSubstring(testAgent.system))
			Expect(taskRun.Status.ContextWindow[1].Role).To(Equal("user"))
			Expect(taskRun.Status.ContextWindow[1].Content).To(ContainSubstring(testTask.message))
			ExpectRecorder(recorder).ToEmitEventContaining("ValidationSucceeded")
		})
	})
	Context("Pending -> ReadyForLLM", func() {
		It("moves to ReadyForLLM if upstream dependencies are ready", func() {
			_, _, _, _, teardown := setupSuiteObjects(ctx)
			defer teardown()

			taskRun := testTaskRun.SetupWithStatus(ctx, kubechain.TaskRunStatus{
				Phase: kubechain.TaskRunPhasePending,
			})
			defer testTaskRun.Teardown(ctx)

			By("reconciling the taskrun")
			reconciler, recorder := reconciler()

			result, err := reconciler.Reconcile(ctx, reconcile.Request{
				NamespacedName: types.NamespacedName{Name: testTaskRun.name, Namespace: "default"},
			})
			Expect(err).NotTo(HaveOccurred())
			Expect(result.Requeue).To(BeTrue())

			By("ensuring the context window is set correctly")
			Expect(k8sClient.Get(ctx, types.NamespacedName{Name: testTaskRun.name, Namespace: "default"}, taskRun)).To(Succeed())
			Expect(taskRun.Status.Phase).To(Equal(kubechain.TaskRunPhaseReadyForLLM))
			Expect(taskRun.Status.StatusDetail).To(ContainSubstring("Ready to send to LLM"))
			Expect(taskRun.Status.ContextWindow).To(HaveLen(2))
			Expect(taskRun.Status.ContextWindow[0].Role).To(Equal("system"))
			Expect(taskRun.Status.ContextWindow[0].Content).To(ContainSubstring(testAgent.system))
			Expect(taskRun.Status.ContextWindow[1].Role).To(Equal("user"))
			Expect(taskRun.Status.ContextWindow[1].Content).To(ContainSubstring(testTask.message))
			ExpectRecorder(recorder).ToEmitEventContaining("ValidationSucceeded")
		})
	})
	Context("ReadyForLLM -> LLMFinalAnswer", func() {
		It("moves to LLMFinalAnswer after getting a response from the LLM", func() {
			_, _, _, _, teardown := setupSuiteObjects(ctx)
			defer teardown()

			taskRun := testTaskRun.SetupWithStatus(ctx, kubechain.TaskRunStatus{
				Phase: kubechain.TaskRunPhaseReadyForLLM,
				ContextWindow: []kubechain.Message{
					{
						Role:    "system",
						Content: testAgent.system,
					},
					{
						Role:    "user",
						Content: testTask.message,
					},
				},
			})
			defer testTaskRun.Teardown(ctx)

			By("reconciling the taskrun")
			reconciler, recorder := reconciler()
			mockLLMClient := &llmclient.MockRawOpenAIClient{
				Response: &v1alpha1.Message{
					Role:    "assistant",
					Content: "The moon is a natural satellite of the Earth and lacks any formal government or capital.",
				},
			}
			reconciler.newLLMClient = func(apiKey string) (llmclient.OpenAIClient, error) {
				return mockLLMClient, nil
			}

			result, err := reconciler.Reconcile(ctx, reconcile.Request{
				NamespacedName: types.NamespacedName{Name: testTaskRun.name, Namespace: "default"},
			})
			Expect(err).NotTo(HaveOccurred())
			Expect(result.Requeue).To(BeFalse())

			By("ensuring the taskrun status is updated with the llm final answer")
			Expect(k8sClient.Get(ctx, types.NamespacedName{Name: testTaskRun.name, Namespace: "default"}, taskRun)).To(Succeed())
			Expect(taskRun.Status.Phase).To(Equal(kubechain.TaskRunPhaseFinalAnswer))
			Expect(taskRun.Status.StatusDetail).To(ContainSubstring("LLM final response received"))
			Expect(taskRun.Status.Output).To(Equal("The moon is a natural satellite of the Earth and lacks any formal government or capital."))
			Expect(taskRun.Status.ContextWindow).To(HaveLen(3))
			Expect(taskRun.Status.ContextWindow[2].Role).To(Equal("assistant"))
			Expect(taskRun.Status.ContextWindow[2].Content).To(ContainSubstring("The moon is a natural satellite of the Earth and lacks any formal government or capital."))
			ExpectRecorder(recorder).ToEmitEventContaining("SendingContextWindowToLLM", "LLMFinalAnswer")

			By("ensuring the llm client was called correctly")
			Expect(mockLLMClient.Calls).To(HaveLen(1))
			Expect(mockLLMClient.Calls[0].Messages).To(HaveLen(2))
			Expect(mockLLMClient.Calls[0].Messages[0].Role).To(Equal("system"))
			Expect(mockLLMClient.Calls[0].Messages[0].Content).To(ContainSubstring(testAgent.system))
			Expect(mockLLMClient.Calls[0].Messages[1].Role).To(Equal("user"))
			Expect(mockLLMClient.Calls[0].Messages[1].Content).To(ContainSubstring(testTask.message))
		})
	})
	Context("ReadyForLLM -> Error", func() {
		XIt("moves to Error if the LLM returns an error", func() {})
	})
	Context("Error -> ErrorBackoff", func() {
		XIt("moves to ErrorBackoff if the error is retryable", func() {})
	})
	Context("Error -> Error", func() {
		XIt("Stays in Error if the error is not retryable", func() {})
	})
	Context("ErrorBackoff -> ReadyForLLM", func() {
		XIt("moves to ReadyForLLM after the backoff period", func() {})
	})
	Context("ReadyForLLM -> ToolCallsPending", func() {
		It("moves to ToolCallsPending if the LLM returns tool calls", func() {
			_, _, _, _, teardown := setupSuiteObjects(ctx)
			defer teardown()

			taskRun := testTaskRun.SetupWithStatus(ctx, kubechain.TaskRunStatus{
				Phase: kubechain.TaskRunPhaseReadyForLLM,
			})
			defer testTaskRun.Teardown(ctx)

			By("reconciling the taskrun")
			reconciler, recorder := reconciler()
			mockLLMClient := &llmclient.MockRawOpenAIClient{
				Response: &v1alpha1.Message{
					Role: "assistant",
					ToolCalls: []v1alpha1.ToolCall{
						{
							ID:       "1",
							Function: v1alpha1.ToolCallFunction{Name: "fetch__fetch", Arguments: `{"url": "https://api.example.com/data"}`},
						},
					},
				},
			}
			reconciler.newLLMClient = func(apiKey string) (llmclient.OpenAIClient, error) {
				return mockLLMClient, nil
			}

			result, err := reconciler.Reconcile(ctx, reconcile.Request{
				NamespacedName: types.NamespacedName{Name: testTaskRun.name, Namespace: "default"},
			})
			Expect(err).NotTo(HaveOccurred())
			Expect(result.RequeueAfter).To(Equal(time.Second * 5))

			By("ensuring the taskrun status is updated with the tool calls pending")
			Expect(k8sClient.Get(ctx, types.NamespacedName{Name: testTaskRun.name, Namespace: "default"}, taskRun)).To(Succeed())
			Expect(taskRun.Status.Phase).To(Equal(kubechain.TaskRunPhaseToolCallsPending))
			Expect(taskRun.Status.StatusDetail).To(ContainSubstring("LLM response received, tool calls pending"))
			ExpectRecorder(recorder).ToEmitEventContaining("SendingContextWindowToLLM", "ToolCallsPending")

			By("ensuring the tool call was created")
			toolCalls := &kubechain.TaskRunToolCallList{}
			Expect(k8sClient.List(ctx, toolCalls, client.InNamespace("default"))).To(Succeed())
			Expect(toolCalls.Items).To(HaveLen(1))
			Expect(toolCalls.Items[0].Spec.ToolRef.Name).To(Equal("fetch__fetch"))
			Expect(toolCalls.Items[0].Spec.Arguments).To(Equal(`{"url": "https://api.example.com/data"}`))

			By("cleaning up the tool call")
			Expect(k8sClient.Delete(ctx, &toolCalls.Items[0])).To(Succeed())
		})
	})
	Context("ToolCallsPending -> Error", func() {
		XIt("moves to Error if its in ToolCallsPending but no tool calls are found", func() {
			// todo
		})
	})
	Context("ToolCallsPending -> ToolCallsPending", func() {
		It("Stays in ToolCallsPending if the tool calls are not completed", func() {
			_, _, _, _, teardown := setupSuiteObjects(ctx)
			defer teardown()

			taskRun := testTaskRun.SetupWithStatus(ctx, kubechain.TaskRunStatus{
				Phase: kubechain.TaskRunPhaseToolCallsPending,
			})
			defer testTaskRun.Teardown(ctx)

			testTaskRunToolCall.SetupWithStatus(ctx, kubechain.TaskRunToolCallStatus{
				Phase: kubechain.TaskRunToolCallPhasePending,
			})
			defer testTaskRunToolCall.Teardown(ctx)

			By("reconciling the taskrun")
			reconciler, _ := reconciler()

			result, err := reconciler.Reconcile(ctx, reconcile.Request{
				NamespacedName: types.NamespacedName{Name: testTaskRun.name, Namespace: "default"},
			})
			Expect(err).NotTo(HaveOccurred())
			Expect(result.RequeueAfter).To(Equal(time.Second * 5))

			By("checking the taskrun status")
			Expect(k8sClient.Get(ctx, types.NamespacedName{Name: testTaskRun.name, Namespace: "default"}, taskRun)).To(Succeed())
			Expect(taskRun.Status.Phase).To(Equal(kubechain.TaskRunPhaseToolCallsPending))
		})
	})
	Context("ToolCallsPending -> ReadyForLLM", func() {
		It("moves to ReadyForLLM if all tool calls are completed", func() {
			_, _, _, _, teardown := setupSuiteObjects(ctx)
			defer teardown()

			By("setting up the taskrun with a tool call pending")
			taskRun := testTaskRun.SetupWithStatus(ctx, kubechain.TaskRunStatus{
				Phase: kubechain.TaskRunPhaseToolCallsPending,
				ContextWindow: []kubechain.Message{
					{
						Role:    "system",
						Content: testAgent.system,
					},
					{
						Role:    "user",
						Content: testTask.message,
					},
					{
						Role: "assistant",
						ToolCalls: []kubechain.ToolCall{
							{
								ID: "1",
								Function: kubechain.ToolCallFunction{
									Name:      "fetch__fetch",
									Arguments: `{"url": "https://api.example.com/data"}`,
								},
							},
						},
					},
				},
			})
			defer testTaskRun.Teardown(ctx)

			testTaskRunToolCall.SetupWithStatus(ctx, kubechain.TaskRunToolCallStatus{
				Phase:  kubechain.TaskRunToolCallPhaseSucceeded,
				Result: `{"data": "test-data"}`,
			})
			defer testTaskRunToolCall.Teardown(ctx)

			By("reconciling the taskrun")
			reconciler, recorder := reconciler()

			result, err := reconciler.Reconcile(ctx, reconcile.Request{
				NamespacedName: types.NamespacedName{Name: testTaskRun.name, Namespace: "default"},
			})
			Expect(err).NotTo(HaveOccurred())
			Expect(result.Requeue).To(BeTrue())

			By("checking the taskrun status")
			Expect(k8sClient.Get(ctx, types.NamespacedName{Name: testTaskRun.name, Namespace: "default"}, taskRun)).To(Succeed())
			Expect(taskRun.Status.Phase).To(Equal(kubechain.TaskRunPhaseReadyForLLM))
			Expect(taskRun.Status.StatusDetail).To(ContainSubstring("All tool calls completed, ready to send tool results to LLM"))
			ExpectRecorder(recorder).ToEmitEventContaining("AllToolCallsCompleted")

			// todo expect the context window has the tool call result appended
			Expect(taskRun.Status.ContextWindow).To(HaveLen(4))
			Expect(taskRun.Status.ContextWindow[3].Role).To(Equal("tool"))
			Expect(taskRun.Status.ContextWindow[3].Content).To(ContainSubstring("test-data"))
		})
	})
	Context("LLMFinalAnswer -> LLMFinalAnswer", func() {
		It("stays in LLMFinalAnswer", func() {})
	})
	Context("When reconciling a resource", func() {
		ctx := context.Background()

		// todo(dex) i think this is not needed anymore - check version history to restore it
		XIt("should progress through phases correctly", func() {})

		// todo(dex) i think this is not needed anymore - check version history to restore it
		XIt("should clear error field when entering ready state", func() {})

		// todo(dex) i think this is not needed anymore - check version history to restore it
		XIt("should pass tools correctly to OpenAI and handle tool calls", func() {})

		// todo(dex) i think this is not needed anymore - check version history to restore it
		XIt("should keep the task run in the ToolCallsPending state when tool call is pending", func() {})

		// todo dex should fix this but trying to get something merged in asap
		XIt("should correctly handle multi-message conversations with the LLM", func() {
			uniqueSuffix := fmt.Sprintf("%d", time.Now().UnixNano())
			testTaskRunName := fmt.Sprintf("multi-message-%s", uniqueSuffix)

			By("setting up the taskrun with an existing conversation history")
			taskRun := testTaskRun.SetupWithStatus(ctx, kubechain.TaskRunStatus{
				Phase: kubechain.TaskRunPhaseReadyForLLM,
				ContextWindow: []kubechain.Message{
					{
						Role:    "system",
						Content: "you are a testing assistant",
					},
					{
						Role:    "user",
						Content: "what is 2 + 2?",
					},
					{
						Role:    "assistant",
						Content: "2 + 2 = 4",
					},
					{
						Role:    "user",
						Content: "what is 4 + 4?",
					},
				},
			})
			defer testTaskRun.Teardown(ctx)

			By("creating a mock OpenAI client that validates context window messages are passed correctly")
			mockClient := &llmclient.MockRawOpenAIClient{
				Response: &kubechain.Message{
					Role:    "assistant",
					Content: "4 + 4 = 8",
				},
				ValidateContextWindow: func(contextWindow []kubechain.Message) error {
					Expect(contextWindow).To(HaveLen(4), "All 4 messages should be sent to the LLM")

					// Verify all messages are present in the correct order
					Expect(contextWindow[0].Role).To(Equal("system"))
					Expect(contextWindow[0].Content).To(Equal("you are a testing assistant"))

					Expect(contextWindow[1].Role).To(Equal("user"))
					Expect(contextWindow[1].Content).To(Equal("what is 2 + 2?"))

					Expect(contextWindow[2].Role).To(Equal("assistant"))
					Expect(contextWindow[2].Content).To(Equal("2 + 2 = 4"))

					Expect(contextWindow[3].Role).To(Equal("user"))
					Expect(contextWindow[3].Content).To(Equal("what is 4 + 4?"))

					return nil
				},
			}

			By("reconciling the taskrun")
			reconciler, _ := reconciler()
			reconciler.newLLMClient = func(apiKey string) (llmclient.OpenAIClient, error) {
				return mockClient, nil
			}

			_, err := reconciler.Reconcile(ctx, reconcile.Request{
				NamespacedName: types.NamespacedName{
					Name:      testTaskRunName,
					Namespace: "default",
				},
			})
			Expect(err).NotTo(HaveOccurred())

			By("checking that the taskrun moved to FinalAnswer phase")
			Expect(k8sClient.Get(ctx, types.NamespacedName{Name: testTaskRunName, Namespace: "default"}, taskRun)).To(Succeed())
			Expect(taskRun.Status.Phase).To(Equal(kubechain.TaskRunPhaseFinalAnswer))

			By("checking that the new assistant response was appended to the context window")
			Expect(taskRun.Status.ContextWindow).To(HaveLen(5))
			lastMessage := taskRun.Status.ContextWindow[4]
			Expect(lastMessage.Role).To(Equal("assistant"))
			Expect(lastMessage.Content).To(Equal("4 + 4 = 8"))
		})

		// todo(dex) i think this is not needed anymore - check version history to restore it
		XIt("should transition to ReadyForLLM when all tool calls are complete", func() {})
	})
})<|MERGE_RESOLUTION|>--- conflicted
+++ resolved
@@ -24,52 +24,8 @@
 			testTask.Setup(ctx)
 			defer testTask.Teardown(ctx)
 
-<<<<<<< HEAD
-		typeNamespacedName := types.NamespacedName{
-			Name:      resourceName,
-			Namespace: "default",
-		}
-
-		BeforeEach(func() {
-			// Create a test secret
-			secret := &corev1.Secret{
-				ObjectMeta: metav1.ObjectMeta{
-					Name:      "test-secret",
-					Namespace: "default",
-				},
-				Data: map[string][]byte{
-					"api-key": []byte("test-api-key"),
-				},
-			}
-			Expect(k8sClient.Create(ctx, secret)).To(Succeed())
-
-			// Create a test LLM
-			llm := &kubechainv1alpha1.LLM{
-				ObjectMeta: metav1.ObjectMeta{
-					Name:      "test-llm",
-					Namespace: "default",
-				},
-				Spec: kubechainv1alpha1.LLMSpec{
-					Provider: "openai",
-					APIKeyFrom: &kubechainv1alpha1.APIKeySource{
-						SecretKeyRef: kubechainv1alpha1.SecretKeyRef{
-							Name: "test-secret",
-							Key:  "api-key",
-						},
-					},
-				},
-			}
-			Expect(k8sClient.Create(ctx, llm)).To(Succeed())
-
-			// Mark LLM as ready
-			llm.Status.Ready = true
-			llm.Status.Status = StatusReady
-			llm.Status.StatusDetail = "Ready for testing"
-			Expect(k8sClient.Status().Update(ctx, llm)).To(Succeed())
-=======
 			taskRun := testTaskRun.Setup(ctx)
 			defer testTaskRun.Teardown(ctx)
->>>>>>> 93051347
 
 			By("reconciling the taskrun")
 			reconciler, _ := reconciler()
