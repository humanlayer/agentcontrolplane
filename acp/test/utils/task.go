package utils

import (
	"context"

	"github.com/humanlayer/agentcontrolplane/acp/api/v1alpha1"
	. "github.com/onsi/ginkgo/v2"
	. "github.com/onsi/gomega"
	v1 "k8s.io/apimachinery/pkg/apis/meta/v1"
	"k8s.io/apimachinery/pkg/types"
	"sigs.k8s.io/controller-runtime/pkg/client"
)

type TestTask struct {
<<<<<<< HEAD
	Name          string
	AgentName     string
	UserMessage   string
	ContextWindow []v1alpha1.Message
	Task          *v1alpha1.Task
	k8sClient     client.Client
=======
	Name        string
	AgentName   string
	UserMessage string
	Task        *v1alpha1.Task
	Labels      map[string]string
	k8sClient   client.Client
>>>>>>> 69608e78
}

func (t *TestTask) Setup(ctx context.Context, k8sClient client.Client) *v1alpha1.Task {
	t.k8sClient = k8sClient
	By("creating the task")
	task := &v1alpha1.Task{
		ObjectMeta: v1.ObjectMeta{
			Name:      t.Name,
			Namespace: "default",
			Labels:    t.Labels,
		},
		Spec: v1alpha1.TaskSpec{},
	}
	if t.AgentName != "" {
		task.Spec.AgentRef = v1alpha1.LocalObjectReference{
			Name: t.AgentName,
		}
	}
	if t.UserMessage != "" {
		task.Spec.UserMessage = t.UserMessage
	}
	if len(t.ContextWindow) > 0 {
		task.Spec.ContextWindow = t.ContextWindow
	}

	err := k8sClient.Create(ctx, task)
	Expect(err).NotTo(HaveOccurred())

	Expect(k8sClient.Get(ctx, types.NamespacedName{Name: t.Name, Namespace: "default"}, task)).To(Succeed())
	t.Task = task
	return task
}

func (t *TestTask) SetupWithStatus(
	ctx context.Context,
	k8sClient client.Client,
	status v1alpha1.TaskStatus,
) *v1alpha1.Task {
	task := t.Setup(ctx, k8sClient)
	task.Status = status
	Expect(t.k8sClient.Status().Update(ctx, task)).To(Succeed())
	Expect(t.k8sClient.Get(ctx, types.NamespacedName{Name: t.Name, Namespace: "default"}, task)).To(Succeed())
	t.Task = task
	return task
}

func (t *TestTask) Teardown(ctx context.Context) {
	if t.k8sClient == nil || t.Task == nil {
		return
	}
	By("deleting the task")
	_ = t.k8sClient.Delete(ctx, t.Task)
}<|MERGE_RESOLUTION|>--- conflicted
+++ resolved
@@ -12,21 +12,13 @@
 )
 
 type TestTask struct {
-<<<<<<< HEAD
 	Name          string
 	AgentName     string
 	UserMessage   string
 	ContextWindow []v1alpha1.Message
 	Task          *v1alpha1.Task
+	Labels        map[string]string
 	k8sClient     client.Client
-=======
-	Name        string
-	AgentName   string
-	UserMessage string
-	Task        *v1alpha1.Task
-	Labels      map[string]string
-	k8sClient   client.Client
->>>>>>> 69608e78
 }
 
 func (t *TestTask) Setup(ctx context.Context, k8sClient client.Client) *v1alpha1.Task {
