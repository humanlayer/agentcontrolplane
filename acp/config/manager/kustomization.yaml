resources:
- manager.yaml
apiVersion: kustomize.config.k8s.io/v1beta1
kind: Kustomization
images:
- name: controller
  newName: controller
<<<<<<< HEAD
  newTag: "202504151257"
=======
  newTag: "202504151521"
>>>>>>> eb5a8746
<|MERGE_RESOLUTION|>--- conflicted
+++ resolved
@@ -5,8 +5,4 @@
 images:
 - name: controller
   newName: controller
-<<<<<<< HEAD
-  newTag: "202504151257"
-=======
-  newTag: "202504151521"
->>>>>>> eb5a8746
+  newTag: "202504151521"