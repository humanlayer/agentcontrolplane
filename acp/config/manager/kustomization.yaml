--- conflicted
+++ resolved
@@ -5,10 +5,5 @@
 kind: Kustomization
 images:
 - name: controller
-<<<<<<< HEAD
-  newName: example.com/acp
-  newTag: v0.0.1
-=======
   newName: ghcr.io/humanlayer/agentcontrolplane
-  newTag: v0.6.1
->>>>>>> 56677eec
+  newTag: v0.6.1