--- conflicted
+++ resolved
@@ -26,8 +26,4 @@
 images:
 - name: controller
   newName: controller
-<<<<<<< HEAD
-  newTag: "202505121513"
-=======
-  newTag: "202505141822"
->>>>>>> ea88e466
+  newTag: "202505141822"