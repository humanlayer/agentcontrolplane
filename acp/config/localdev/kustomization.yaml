--- conflicted
+++ resolved
@@ -26,8 +26,4 @@
 images:
 - name: controller
   newName: controller
-<<<<<<< HEAD
-  newTag: "202506131624"
-=======
-  newTag: "202506131625"
->>>>>>> 6b4558bc
+  newTag: "202506131625"