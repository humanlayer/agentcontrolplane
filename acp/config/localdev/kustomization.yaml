namespace: default
resources:
- ../../config/default
apiVersion: kustomize.config.k8s.io/v1beta1
kind: Kustomization

# Add a direct patch to override the controller image
patches:
- patch: |-
    - op: replace
      path: /spec/template/spec/containers/0/image
      value: controller:202504181016
  target:
    kind: Deployment
    name: controller-manager
- patch: |-
    - op: replace
      path: /spec/type
      value: NodePort
    - op: add
      path: /spec/ports/0/nodePort
      value: 8082
  target:
    kind: Service
    name: controller-manager-api-service
images:
- name: controller
  newName: controller
<<<<<<< HEAD
  newTag: "202504171449"
apiVersion: kustomize.config.k8s.io/v1beta1
kind: Kustomization
=======
  newTag: "202504181049"
>>>>>>> 75232a6a
<|MERGE_RESOLUTION|>--- conflicted
+++ resolved
@@ -26,10 +26,4 @@
 images:
 - name: controller
   newName: controller
-<<<<<<< HEAD
-  newTag: "202504171449"
-apiVersion: kustomize.config.k8s.io/v1beta1
-kind: Kustomization
-=======
-  newTag: "202504181049"
->>>>>>> 75232a6a
+  newTag: "202504181049"