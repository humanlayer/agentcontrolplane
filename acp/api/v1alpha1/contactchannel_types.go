/*
Copyright 2025 the Agent Control Plane Authors.

Licensed under the Apache License, Version 2.0 (the "License");
you may not use this file except in compliance with the License.
You may obtain a copy of the License at

    http://www.apache.org/licenses/LICENSE-2.0

Unless required by applicable law or agreed to in writing, software
distributed under the License is distributed on an "AS IS" BASIS,
WITHOUT WARRANTIES OR CONDITIONS OF ANY KIND, either express or implied.
See the License for the specific language governing permissions and
limitations under the License.
*/

package v1alpha1

import (
	metav1 "k8s.io/apimachinery/pkg/apis/meta/v1"
)

type ContactChannelType string

const (
	ContactChannelTypeSlack ContactChannelType = "slack"
	ContactChannelTypeEmail ContactChannelType = "email"
)

// SlackChannelConfig defines configuration specific to Slack channels
type SlackChannelConfig struct {
	// ChannelOrUserID is the Slack channel ID (C...) or user ID (U...)
	// +kubebuilder:validation:Required
	// +kubebuilder:validation:Pattern=^[CU][A-Z0-9]+$
	ChannelOrUserID string `json:"channelOrUserID"`

	// ContextAboutChannelOrUser provides context for the LLM about the channel or user
	ContextAboutChannelOrUser string `json:"contextAboutChannelOrUser,omitempty"`

	// AllowedResponderIDs restricts who can respond (Slack user IDs)
	AllowedResponderIDs []string `json:"allowedResponderIDs,omitempty"`
}

// EmailChannelConfig defines configuration specific to Email channels
type EmailChannelConfig struct {
	// Address is the recipient email address
	// +kubebuilder:validation:Required
	// +kubebuilder:validation:Pattern=.+@.+\..+
	Address string `json:"address"`

	// ContextAboutUser provides context for the LLM about the recipient
	ContextAboutUser string `json:"contextAboutUser,omitempty"`

	// Subject is the custom subject line
	Subject string `json:"subject,omitempty"`
}

// ContactChannelSpec defines the desired state of ContactChannel.
type ContactChannelSpec struct {
	// Type is the type of channel (e.g. "slack", "email")
	// +kubebuilder:validation:Required
	// +kubebuilder:validation:Enum=slack;email
	Type ContactChannelType `json:"type"`

	// APIKeyFrom references the secret containing the API key or token
	// Required unless ChannelAPIKeyFrom and ChannelID are provided
	// +optional
	APIKeyFrom *APIKeySource `json:"apiKeyFrom,omitempty"`

	// ChannelAPIKeyFrom references the secret containing the channel-specific API key
	// Mutually exclusive with APIKeyFrom. Requires ChannelID when set.
	// +optional
	ChannelAPIKeyFrom *APIKeySource `json:"channelApiKeyFrom,omitempty"`

	// ChannelID specifies the channel ID when using channel-specific authentication
	// Required when ChannelAPIKeyFrom is set
	// +optional
	ChannelID string `json:"channelId,omitempty"`

	// Slack holds configuration specific to Slack channels
	// +optional
	Slack *SlackChannelConfig `json:"slack,omitempty"`

	// Email holds configuration specific to Email channels
	// +optional
	Email *EmailChannelConfig `json:"email,omitempty"`
}

// ContactChannelStatus defines the observed state of ContactChannel.
type ContactChannelStatus struct {
	// Ready indicates if the ContactChannel is ready to be used
	Ready bool `json:"ready,omitempty"`

	// Status indicates the current status of the ContactChannel
	// +kubebuilder:validation:Enum=Ready;Error;Pending
	Status string `json:"status,omitempty"`

	// StatusDetail provides additional details about the current status
	StatusDetail string `json:"statusDetail,omitempty"`

<<<<<<< HEAD
	// HumanLayerProject is the project ID from HumanLayer API
	HumanLayerProject string `json:"humanLayerProject,omitempty"`

	// HumanLayerOrganization is the organization ID from HumanLayer API
	HumanLayerOrganization string `json:"humanLayerOrganization,omitempty"`

	// VerifiedChannelID is the verified channel ID when using channel-specific auth
	VerifiedChannelID string `json:"verifiedChannelId,omitempty"`
=======
	// ProjectSlug is the project slug from HumanLayer API
	ProjectSlug string `json:"projectSlug,omitempty"`

	// OrgSlug is the organization slug from HumanLayer API
	OrgSlug string `json:"orgSlug,omitempty"`
>>>>>>> 6ab51714
}

// +kubebuilder:object:root=true
// +kubebuilder:subresource:status
// +kubebuilder:printcolumn:name="Type",type="string",JSONPath=".spec.type"
// +kubebuilder:printcolumn:name="Ready",type="boolean",JSONPath=".status.ready"
// +kubebuilder:printcolumn:name="Status",type="string",JSONPath=".status.status"
// +kubebuilder:printcolumn:name="Detail",type="string",JSONPath=".status.statusDetail",priority=1
// +kubebuilder:resource:scope=Namespaced

// ContactChannel is the Schema for the contactchannels API.
type ContactChannel struct {
	metav1.TypeMeta   `json:",inline"`
	metav1.ObjectMeta `json:"metadata,omitempty"`

	Spec   ContactChannelSpec   `json:"spec,omitempty"`
	Status ContactChannelStatus `json:"status,omitempty"`
}

// +kubebuilder:object:root=true

// ContactChannelList contains a list of ContactChannel.
type ContactChannelList struct {
	metav1.TypeMeta `json:",inline"`
	metav1.ListMeta `json:"metadata,omitempty"`
	Items           []ContactChannel `json:"items"`
}

func init() {
	SchemeBuilder.Register(&ContactChannel{}, &ContactChannelList{})
}<|MERGE_RESOLUTION|>--- conflicted
+++ resolved
@@ -98,22 +98,14 @@
 	// StatusDetail provides additional details about the current status
 	StatusDetail string `json:"statusDetail,omitempty"`
 
-<<<<<<< HEAD
-	// HumanLayerProject is the project ID from HumanLayer API
-	HumanLayerProject string `json:"humanLayerProject,omitempty"`
-
-	// HumanLayerOrganization is the organization ID from HumanLayer API
-	HumanLayerOrganization string `json:"humanLayerOrganization,omitempty"`
-
-	// VerifiedChannelID is the verified channel ID when using channel-specific auth
-	VerifiedChannelID string `json:"verifiedChannelId,omitempty"`
-=======
 	// ProjectSlug is the project slug from HumanLayer API
 	ProjectSlug string `json:"projectSlug,omitempty"`
 
 	// OrgSlug is the organization slug from HumanLayer API
 	OrgSlug string `json:"orgSlug,omitempty"`
->>>>>>> 6ab51714
+
+	// VerifiedChannelID is the verified channel ID when using channel-specific auth
+	VerifiedChannelID string `json:"verifiedChannelId,omitempty"`
 }
 
 // +kubebuilder:object:root=true
