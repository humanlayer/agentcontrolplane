--- conflicted
+++ resolved
@@ -40,9 +40,8 @@
 
 	// ContactChannelRef references a ContactChannel resource for human interactions.
 	// +optional
-<<<<<<< HEAD
 	ContactChannelRef *LocalObjectReference `json:"contactChannelRef,omitempty"`
-=======
+
 	BaseURL string `json:"baseURL,omitempty"`
 
 	// ChannelTokenFrom references a secret containing the token for the human contact channel.
@@ -52,7 +51,6 @@
 	// ThreadID is used for conversation continuity in v1beta3 events
 	// +optional
 	ThreadID string `json:"threadID,omitempty"`
->>>>>>> 6e2785d1
 }
 
 // Message represents a single message in the conversation
