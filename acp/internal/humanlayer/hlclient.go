// Note, may eventually move on from the client.go in this project
// in which case I would rename this file to client.go
package humanlayer

import (
	"context"
	"fmt"
	"net/url"
	"os"

	acp "github.com/humanlayer/agentcontrolplane/acp/api/v1alpha1"
	humanlayerapi "github.com/humanlayer/agentcontrolplane/acp/internal/humanlayerapi"
	"github.com/humanlayer/agentcontrolplane/acp/internal/validation"
)

// NewHumanLayerClientFactory creates a new API client using either the provided API key
// or falling back to the HUMANLAYER_API_KEY environment variable. Similarly,
// it uses the provided API base URL or falls back to HUMANLAYER_API_BASE.
func NewHumanLayerClientFactory(optionalApiBase string) (HumanLayerClientFactory, error) {
	config := humanlayerapi.NewConfiguration()

	// Get API base from parameter or environment variable
	apiBase := os.Getenv("HUMANLAYER_API_BASE")
	if optionalApiBase != "" {
		apiBase = optionalApiBase
	}

	if apiBase == "" {
		apiBase = "https://api.humanlayer.dev"
	}

	parsedURL, err := url.Parse(apiBase)
	if err != nil {
		return nil, fmt.Errorf("failed to parse API base URL: %v", err)
	}

	config.Host = parsedURL.Host
	config.Scheme = parsedURL.Scheme
	config.Servers = humanlayerapi.ServerConfigurations{
		{
			URL:         apiBase,
			Description: "HumanLayer API server",
		},
	}

	// Enable debug mode to log request/response
	// config.Debug = true

	// Create the API client with the configuration
	client := humanlayerapi.NewAPIClient(config)

	return &RealHumanLayerClientFactory{client: client}, nil
}

type HumanLayerClientWrapper interface {
	SetSlackConfig(slackConfig *acp.SlackChannelConfig)
	SetEmailConfig(emailConfig *acp.EmailChannelConfig)
	SetChannelID(channelID string)
	SetFunctionCallSpec(functionName string, args map[string]interface{})
	SetCallID(callID string)
	SetRunID(runID string)
	SetAPIKey(apiKey string)
	SetThreadID(threadID string) // For conversation continuity

	RequestApproval(ctx context.Context) (functionCall *humanlayerapi.FunctionCallOutput, statusCode int, err error)
	RequestHumanContact(ctx context.Context, userMsg string) (humanContact *humanlayerapi.HumanContactOutput, statusCode int, err error)
	GetFunctionCallStatus(ctx context.Context) (functionCall *humanlayerapi.FunctionCallOutput, statusCode int, err error)
	GetHumanContactStatus(ctx context.Context) (humanContact *humanlayerapi.HumanContactOutput, statusCode int, err error)
}

type HumanLayerClientFactory interface {
	NewHumanLayerClient() HumanLayerClientWrapper
}

type RealHumanLayerClientWrapper struct {
	client                *humanlayerapi.APIClient
	slackChannelInput     *humanlayerapi.SlackContactChannelInput
	emailContactChannel   *humanlayerapi.EmailContactChannel
	functionCallSpecInput *humanlayerapi.FunctionCallSpecInput
	callID                string
	runID                 string
	apiKey                string
<<<<<<< HEAD
	channelID             string
=======
	threadID              string // For conversation continuity
>>>>>>> 6e2785d1
}

type RealHumanLayerClientFactory struct {
	client *humanlayerapi.APIClient
}

func (h *RealHumanLayerClientFactory) NewHumanLayerClient() HumanLayerClientWrapper {
	return &RealHumanLayerClientWrapper{
		client: h.client,
	}
}

func (h *RealHumanLayerClientWrapper) SetSlackConfig(slackConfig *acp.SlackChannelConfig) {
	slackChannelInput := humanlayerapi.NewSlackContactChannelInput(slackConfig.ChannelOrUserID)

	if slackConfig.ContextAboutChannelOrUser != "" {
		slackChannelInput.SetContextAboutChannelOrUser(slackConfig.ContextAboutChannelOrUser)
	}

	// Set thread ID if available for conversation continuity
	if h.threadID != "" {
		slackChannelInput.SetThreadTs(h.threadID)
	}

	h.slackChannelInput = slackChannelInput
}

func (h *RealHumanLayerClientWrapper) SetEmailConfig(emailConfig *acp.EmailChannelConfig) {
	emailContactChannel := humanlayerapi.NewEmailContactChannel(emailConfig.Address)

	if emailConfig.ContextAboutUser != "" {
		emailContactChannel.SetContextAboutUser(emailConfig.ContextAboutUser)
	}

	h.emailContactChannel = emailContactChannel
}

func (h *RealHumanLayerClientWrapper) SetFunctionCallSpec(functionName string, args map[string]interface{}) {
	// Create the function call input with required parameters
	functionCallSpecInput := humanlayerapi.NewFunctionCallSpecInput(functionName, args)

	h.functionCallSpecInput = functionCallSpecInput
}

func (h *RealHumanLayerClientWrapper) SetCallID(callID string) {
	h.callID = callID
}

func (h *RealHumanLayerClientWrapper) SetRunID(runID string) {
	h.runID = runID
}

func (h *RealHumanLayerClientWrapper) SetAPIKey(apiKey string) {
	h.apiKey = apiKey
}

<<<<<<< HEAD
func (h *RealHumanLayerClientWrapper) SetChannelID(channelID string) {
	h.channelID = channelID
=======
func (h *RealHumanLayerClientWrapper) SetThreadID(threadID string) {
	h.threadID = threadID
>>>>>>> 6e2785d1
}

func (h *RealHumanLayerClientWrapper) RequestApproval(ctx context.Context) (functionCall *humanlayerapi.FunctionCallOutput, statusCode int, err error) {
	// Only set channel configuration if not using channel-specific auth
	if h.channelID == "" {
		channel := humanlayerapi.NewContactChannelInput()

		if h.slackChannelInput != nil {
			channel.SetSlack(*h.slackChannelInput)
		}

		if h.emailContactChannel != nil {
			channel.SetEmail(*h.emailContactChannel)
		}

		h.functionCallSpecInput.SetChannel(*channel)
	}
	// For initial approval requests, generate a short unique callID since the API requires it to be non-empty
	// and the combination of run_id + call_id must be <= 64 bytes
	callID, err := validation.GenerateK8sRandomString(8)
	if err != nil {
		return nil, 0, fmt.Errorf("failed to generate random call ID: %w", err)
	}
	functionCallInput := humanlayerapi.NewFunctionCallInput(h.runID, callID, *h.functionCallSpecInput)

	functionCall, resp, err := h.client.DefaultAPI.RequestApproval(ctx).
		Authorization("Bearer " + h.apiKey).
		FunctionCallInput(*functionCallInput).
		Execute()

	return functionCall, resp.StatusCode, err
}

func (h *RealHumanLayerClientWrapper) RequestHumanContact(ctx context.Context, userMsg string) (humanContact *humanlayerapi.HumanContactOutput, statusCode int, err error) {
	humanContactSpecInput := humanlayerapi.NewHumanContactSpecInput(userMsg)

	// Only set channel configuration if not using channel-specific auth
	if h.channelID == "" {
		channel := humanlayerapi.NewContactChannelInput()

		if h.slackChannelInput != nil {
			channel.SetSlack(*h.slackChannelInput)
		}

		if h.emailContactChannel != nil {
			channel.SetEmail(*h.emailContactChannel)
		}

		humanContactSpecInput.SetChannel(*channel)
	}

	humanContactInput := humanlayerapi.NewHumanContactInput(h.runID, h.callID, *humanContactSpecInput)

	humanContact, resp, err := h.client.DefaultAPI.RequestHumanContact(ctx).
		Authorization("Bearer " + h.apiKey).
		HumanContactInput(*humanContactInput).
		Execute()

	return humanContact, resp.StatusCode, err
}

func (h *RealHumanLayerClientWrapper) GetFunctionCallStatus(ctx context.Context) (functionCall *humanlayerapi.FunctionCallOutput, statusCode int, err error) {
	functionCall, resp, err := h.client.DefaultAPI.GetFunctionCallStatus(ctx, h.callID).
		Authorization("Bearer " + h.apiKey).
		Execute()

	return functionCall, resp.StatusCode, err
}

func (h *RealHumanLayerClientWrapper) GetHumanContactStatus(ctx context.Context) (humanContact *humanlayerapi.HumanContactOutput, statusCode int, err error) {
	humanContact, resp, err := h.client.DefaultAPI.GetHumanContactStatus(ctx, h.callID).
		Authorization("Bearer " + h.apiKey).
		Execute()

	return humanContact, resp.StatusCode, err
}<|MERGE_RESOLUTION|>--- conflicted
+++ resolved
@@ -80,11 +80,8 @@
 	callID                string
 	runID                 string
 	apiKey                string
-<<<<<<< HEAD
 	channelID             string
-=======
 	threadID              string // For conversation continuity
->>>>>>> 6e2785d1
 }
 
 type RealHumanLayerClientFactory struct {
@@ -141,13 +138,12 @@
 	h.apiKey = apiKey
 }
 
-<<<<<<< HEAD
 func (h *RealHumanLayerClientWrapper) SetChannelID(channelID string) {
 	h.channelID = channelID
-=======
+}
+
 func (h *RealHumanLayerClientWrapper) SetThreadID(threadID string) {
 	h.threadID = threadID
->>>>>>> 6e2785d1
 }
 
 func (h *RealHumanLayerClientWrapper) RequestApproval(ctx context.Context) (functionCall *humanlayerapi.FunctionCallOutput, statusCode int, err error) {
