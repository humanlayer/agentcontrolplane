package task

import (
	"context"
	"errors"
	"fmt"
	"sync"
	"time"

	"go.opentelemetry.io/otel/attribute"
	"go.opentelemetry.io/otel/codes"
	"go.opentelemetry.io/otel/trace"
	corev1 "k8s.io/api/core/v1"
	apierrors "k8s.io/apimachinery/pkg/api/errors"
	metav1 "k8s.io/apimachinery/pkg/apis/meta/v1"
	"k8s.io/client-go/tools/record"
	"k8s.io/utils/ptr"
	ctrl "sigs.k8s.io/controller-runtime"
	"sigs.k8s.io/controller-runtime/pkg/client"
	"sigs.k8s.io/controller-runtime/pkg/log"

	acp "github.com/humanlayer/agentcontrolplane/acp/api/v1alpha1"
	"github.com/humanlayer/agentcontrolplane/acp/internal/llmclient"
	"github.com/humanlayer/agentcontrolplane/acp/internal/validation"
)

// StateMachine handles all Task state transitions following the ToolCallController pattern
type StateMachine struct {
	client            client.Client
	recorder          record.EventRecorder
	llmClientFactory  LLMClientFactory
	mcpManager        MCPManager
	humanLayerFactory HumanLayerClientFactory
	toolAdapter       ToolAdapter
	tracer            trace.Tracer
	// Task-level mutexes to prevent concurrent LLM requests
	taskMutexes  map[string]*sync.Mutex
	mutexMapLock sync.RWMutex
}

// NewStateMachine creates a new state machine with all dependencies
func NewStateMachine(
	client client.Client,
	recorder record.EventRecorder,
	llmClientFactory LLMClientFactory,
	mcpManager MCPManager,
	humanLayerFactory HumanLayerClientFactory,
	toolAdapter ToolAdapter,
	tracer trace.Tracer,
) *StateMachine {
	return &StateMachine{
		client:            client,
		recorder:          recorder,
		llmClientFactory:  llmClientFactory,
		mcpManager:        mcpManager,
		humanLayerFactory: humanLayerFactory,
		toolAdapter:       toolAdapter,
		tracer:            tracer,
		taskMutexes:       make(map[string]*sync.Mutex),
		mutexMapLock:      sync.RWMutex{},
	}
}

// Process handles a Task and returns the next action
func (sm *StateMachine) Process(ctx context.Context, task *acp.Task) (ctrl.Result, error) {
	logger := log.FromContext(ctx)
	logger.V(1).Info("Processing Task", "name", task.Name, "phase", task.Status.Phase, "status", task.Status.Status)

	// Handle terminal states first
	if sm.isTerminal(task) {
		return sm.handleTerminal(ctx, task)
	}

	// Initialize span context if needed
	if task.Status.Phase == "" || task.Status.SpanContext == nil {
		return sm.initialize(ctx, task)
	}

	// Route to appropriate phase handler
	switch task.Status.Phase {
	case acp.TaskPhaseFinalAnswer:
		return sm.handleTerminal(ctx, task)
	case acp.TaskPhaseFailed:
		return sm.handleTerminal(ctx, task)
	case acp.TaskPhaseInitializing, acp.TaskPhasePending:
		return sm.validateAgent(ctx, task)
	case acp.TaskPhaseReadyForLLM:
		return sm.sendLLMRequest(ctx, task)
	case acp.TaskPhaseToolCallsPending:
		return sm.checkToolCalls(ctx, task)
	default:
		return sm.handleUnknownPhase(ctx, task)
	}
}

// State transition methods

// initialize handles empty -> "Initializing" transition
func (sm *StateMachine) initialize(ctx context.Context, task *acp.Task) (ctrl.Result, error) {
	logger := log.FromContext(ctx)

	// Create a new *root* span for the Task
	spanCtx, span := sm.tracer.Start(ctx, "Task",
		trace.WithSpanKind(trace.SpanKindServer), // optional
	)
	// Do NOT 'span.End()' here—this is your single "root" for the entire Task lifetime.

	// Set initial phase
	task.Status.Phase = acp.TaskPhaseInitializing
	task.Status.Status = acp.TaskStatusTypePending
	task.Status.StatusDetail = "Initializing Task"

	// Save span context for future use
	task.Status.SpanContext = &acp.SpanContext{
		TraceID: span.SpanContext().TraceID().String(),
		SpanID:  span.SpanContext().SpanID().String(),
	}

	if err := sm.client.Status().Update(spanCtx, task); err != nil {
		logger.Error(err, "Failed to update Task status")
		return ctrl.Result{}, err
	}

	return ctrl.Result{Requeue: true}, nil
}

// validateAgent handles "Initializing"/"Pending" -> "ReadyForLLM"/"Pending"/"Failed" transitions
func (sm *StateMachine) validateAgent(ctx context.Context, task *acp.Task) (ctrl.Result, error) {
	statusUpdate := task.DeepCopy()

	// First validate task and agent existence/readiness
	agent, result, err := sm.validateTaskAndAgent(ctx, task, statusUpdate)
	if err != nil || !result.IsZero() {
		return result, err
	}

	// If validation passes, prepare for LLM
	return sm.prepareForLLM(ctx, task, statusUpdate, agent)
}

// sendLLMRequest handles "ReadyForLLM" -> "FinalAnswer"/"ToolCallsPending"/"Failed" transitions
func (sm *StateMachine) sendLLMRequest(ctx context.Context, task *acp.Task) (ctrl.Result, error) {
	logger := log.FromContext(ctx)
	statusUpdate := task.DeepCopy()

	// Acquire task-specific mutex to serialize LLM requests
	mutex := sm.getTaskMutex(task.Name)
	mutex.Lock()
	defer mutex.Unlock()

	// Get agent and credentials
	agent, result, err := sm.validateTaskAndAgent(ctx, task, statusUpdate)
	if err != nil || !result.IsZero() {
		return result, err
	}

	llm, apiKey, err := sm.getLLMAndCredentials(ctx, agent, task, statusUpdate)
	if err != nil {
		return ctrl.Result{}, err
	}

	// Create LLM client
	llmClient, err := sm.llmClientFactory.CreateClient(ctx, llm, apiKey)
	if err != nil {
		logger.Error(err, "Failed to create LLM client")

		update := TaskStatusUpdate{
			Ready:        false,
			Status:       acp.TaskStatusTypeError,
			Phase:        acp.TaskPhaseFailed,
			StatusDetail: "Failed to create LLM client: " + err.Error(),
			Error:        err.Error(),
			EventType:    corev1.EventTypeWarning,
			EventReason:  "LLMClientCreationFailed",
			EventMessage: err.Error(),
		}

		sm.endTaskTrace(ctx, statusUpdate, codes.Error, "Failed to create LLM client: "+err.Error())

		if updateErr := sm.updateTaskStatus(ctx, statusUpdate, update); updateErr != nil {
			logger.Error(updateErr, "Failed to update Task status")
			return ctrl.Result{}, updateErr
		}
		return ctrl.Result{}, nil
	}

	// Collect tools and send LLM request
	tools := sm.collectTools(ctx, agent)

	// Only send event if not already in this phase to prevent duplicates
	if task.Status.Phase != acp.TaskPhaseReadyForLLM || statusUpdate.Status.StatusDetail != "Sending request to LLM" {
		sm.recorder.Event(task, corev1.EventTypeNormal, "SendingContextWindowToLLM", "Sending context window to LLM")
		// Update status to indicate we're sending to LLM
		statusUpdate.Status.StatusDetail = "Sending request to LLM"
		if err := sm.client.Status().Update(ctx, statusUpdate); err != nil {
			logger.Error(err, "Failed to update Task status before LLM request")
		}
	}

	// Create child span for LLM call
	llmCtx, llmSpan := sm.createLLMRequestSpan(ctx, task, len(task.Status.ContextWindow), len(tools))
	if llmSpan != nil {
		defer llmSpan.End()
	}

	output, err := llmClient.SendRequest(llmCtx, task.Status.ContextWindow, tools)
	if err != nil {
		return sm.handleLLMError(ctx, statusUpdate, err, llmSpan)
	}

	// Mark span as successful
	if llmSpan != nil {
		llmSpan.SetStatus(codes.Ok, "LLM request succeeded")
		llmSpan.SetAttributes(
			attribute.String("llm.request.model", llm.Spec.Parameters.Model),
			attribute.Int("llm.response.tool_calls.count", len(output.ToolCalls)),
			attribute.Bool("llm.response.has_content", output.Content != ""),
		)
	}

	llmResult, err := sm.processLLMResponse(ctx, output, task, statusUpdate, tools)
	if err != nil {
		logger.Error(err, "Failed to process LLM response")

		update := TaskStatusUpdate{
			Ready:        false,
			Status:       acp.TaskStatusTypeError,
			Phase:        acp.TaskPhaseFailed,
			StatusDetail: fmt.Sprintf("Failed to process LLM response: %v", err),
			Error:        err.Error(),
			EventType:    corev1.EventTypeWarning,
			EventReason:  "LLMResponseProcessingFailed",
			EventMessage: err.Error(),
		}

		if updateErr := sm.updateTaskStatus(ctx, statusUpdate, update); updateErr != nil {
			logger.Error(updateErr, "Failed to update Task status after LLM response processing error")
			return ctrl.Result{}, updateErr
		}
		return ctrl.Result{}, nil
	}

	if !llmResult.IsZero() {
		return llmResult, nil
	}

	// Update final status
	if err := sm.client.Status().Update(ctx, statusUpdate); err != nil {
		logger.Error(err, "Unable to update Task status")
		return ctrl.Result{}, err
	}

	logger.Info("Task reconciled", "phase", statusUpdate.Status.Phase)

	return ctrl.Result{}, nil
}

// checkToolCalls handles "ToolCallsPending" -> "ReadyForLLM"/"ToolCallsPending" transitions
func (sm *StateMachine) checkToolCalls(ctx context.Context, task *acp.Task) (ctrl.Result, error) {
	logger := log.FromContext(ctx)

	// List all tool calls for this Task
	toolCalls := &acp.ToolCallList{}
	if err := sm.client.List(ctx, toolCalls, client.InNamespace(task.Namespace), client.MatchingLabels{
		"acp.humanlayer.dev/task":            task.Name,
		"acp.humanlayer.dev/toolcallrequest": task.Status.ToolCallRequestID,
	}); err != nil {
		logger.Error(err, "Failed to list tool calls")
		return ctrl.Result{}, err
	}

	// Check if all tool calls are completed
	allCompleted := true
	for _, tc := range toolCalls.Items {
		if tc.Status.Status != acp.ToolCallStatusTypeSucceeded &&
			// todo separate between send-to-model failures and tool-is-retrying failures
			tc.Status.Status != acp.ToolCallStatusTypeError {
			allCompleted = false
			break
		}
	}

	if !allCompleted {
		return ctrl.Result{RequeueAfter: DefaultRequeueDelay}, nil
	}

	// All tool calls are completed, append results to context window
	for _, tc := range toolCalls.Items {
		task.Status.ContextWindow = append(task.Status.ContextWindow, acp.Message{
			Role:       "tool",
			Content:    tc.Status.Result,
			ToolCallID: tc.Spec.ToolCallID,
		})
	}

	// Update status
	task.Status.Phase = acp.TaskPhaseReadyForLLM
	task.Status.Status = acp.TaskStatusTypeReady
	task.Status.StatusDetail = "All tool calls completed, ready to send tool results to LLM"
	task.Status.Error = "" // Clear previous error
	sm.recorder.Event(task, corev1.EventTypeNormal, "AllToolCallsCompleted", "All tool calls completed")

	if err := sm.client.Status().Update(ctx, task); err != nil {
		logger.Error(err, "Failed to update Task status")
		return ctrl.Result{}, err
	}

	return ctrl.Result{Requeue: true}, nil
}

// handleTerminal handles terminal states like "FinalAnswer" and "Failed"
func (sm *StateMachine) handleTerminal(ctx context.Context, task *acp.Task) (ctrl.Result, error) {
	logger := log.FromContext(ctx)
	logger.V(1).Info("Ending trace", "phase", task.Status.Phase)

	switch task.Status.Phase {
	case acp.TaskPhaseFinalAnswer:
		sm.endTaskTrace(ctx, task, codes.Ok, "Task completed successfully with final answer")
	case acp.TaskPhaseFailed:
		message := task.Status.Error
		if message == "" {
			message = "Task failed"
		}
		sm.endTaskTrace(ctx, task, codes.Error, message)
	}

	return ctrl.Result{}, nil
}

// Helper methods

// isTerminal checks if the Task is in a terminal state
func (sm *StateMachine) isTerminal(task *acp.Task) bool {
	return task.Status.Phase == acp.TaskPhaseFinalAnswer ||
		task.Status.Phase == acp.TaskPhaseFailed
}

// handleUnknownPhase handles tasks in unknown phases
func (sm *StateMachine) handleUnknownPhase(ctx context.Context, task *acp.Task) (ctrl.Result, error) {
	logger := log.FromContext(ctx)
	logger.Info("Task in unknown phase", "phase", task.Status.Phase)
	return ctrl.Result{}, nil
}

// Helper methods extracted from original controller

func (sm *StateMachine) validateTaskAndAgent(ctx context.Context, task *acp.Task, statusUpdate *acp.Task) (*acp.Agent, ctrl.Result, error) {
	logger := log.FromContext(ctx)

	var agent acp.Agent
	if err := sm.client.Get(ctx, client.ObjectKey{Namespace: task.Namespace, Name: task.Spec.AgentRef.Name}, &agent); err != nil {
		if apierrors.IsNotFound(err) {
			logger.Info("Agent not found, waiting for it to exist")
			statusUpdate.Status.Ready = false
			statusUpdate.Status.Status = acp.TaskStatusTypePending
			statusUpdate.Status.Phase = acp.TaskPhasePending
			statusUpdate.Status.StatusDetail = "Waiting for Agent to exist"
			statusUpdate.Status.Error = "" // Clear previous error
			sm.recorder.Event(task, corev1.EventTypeNormal, "Waiting", "Waiting for Agent to exist")
		} else {
			logger.Error(err, "Failed to get Agent")
			statusUpdate.Status.Ready = false
			statusUpdate.Status.Status = acp.TaskStatusTypeError
			statusUpdate.Status.Phase = acp.TaskPhaseFailed
			statusUpdate.Status.Error = err.Error()
			sm.recorder.Event(task, corev1.EventTypeWarning, "AgentFetchFailed", err.Error())
		}
		if updateErr := sm.client.Status().Update(ctx, statusUpdate); updateErr != nil {
			logger.Error(updateErr, "Failed to update Task status")
			return nil, ctrl.Result{}, updateErr
		}
		return nil, ctrl.Result{RequeueAfter: DefaultRequeueDelay}, nil
	}

	// Check if agent is ready
	if !agent.Status.Ready {
		logger.Info("Agent exists but is not ready", "agent", agent.Name)
		statusUpdate.Status.Ready = false
		statusUpdate.Status.Status = acp.TaskStatusTypePending
		statusUpdate.Status.Phase = acp.TaskPhasePending
		statusUpdate.Status.StatusDetail = fmt.Sprintf("Waiting for agent %q to become ready", agent.Name)
		statusUpdate.Status.Error = "" // Clear previous error
		sm.recorder.Event(task, corev1.EventTypeNormal, "Waiting", fmt.Sprintf("Waiting for agent %q to become ready", agent.Name))
		if err := sm.client.Status().Update(ctx, statusUpdate); err != nil {
			logger.Error(err, "Failed to update Task status")
			return nil, ctrl.Result{}, err
		}
		return nil, ctrl.Result{RequeueAfter: DefaultRequeueDelay}, nil
	}

	return &agent, ctrl.Result{}, nil
}

func (sm *StateMachine) prepareForLLM(ctx context.Context, task *acp.Task, statusUpdate *acp.Task, agent *acp.Agent) (ctrl.Result, error) {
	logger := log.FromContext(ctx)

	if statusUpdate.Status.Phase == acp.TaskPhaseInitializing || statusUpdate.Status.Phase == acp.TaskPhasePending {
		if err := validation.ValidateTaskMessageInput(task.Spec.UserMessage, task.Spec.ContextWindow); err != nil {
			return sm.setValidationError(ctx, task, statusUpdate, err)
		}

		if err := validation.ValidateContactChannelRef(ctx, sm.client, task); err != nil {
			return sm.setValidationError(ctx, task, statusUpdate, err)
		}

		initialContextWindow := buildInitialContextWindow(task.Spec.ContextWindow, agent.Spec.System, task.Spec.UserMessage)

		statusUpdate.Status.UserMsgPreview = validation.GetUserMessagePreview(task.Spec.UserMessage, task.Spec.ContextWindow)
		statusUpdate.Status.ContextWindow = initialContextWindow
		statusUpdate.Status.Phase = acp.TaskPhaseReadyForLLM
		statusUpdate.Status.Ready = true
		statusUpdate.Status.Status = acp.TaskStatusTypeReady
		statusUpdate.Status.StatusDetail = "Ready to send to LLM"
		statusUpdate.Status.Error = ""

		// Only send event if not already validated to prevent duplicates
		if task.Status.Phase != acp.TaskPhaseReadyForLLM {
			sm.recorder.Event(task, corev1.EventTypeNormal, "ValidationSucceeded", "Task validation succeeded")
		}
		if err := sm.client.Status().Update(ctx, statusUpdate); err != nil {
			logger.Error(err, "Failed to update Task status")
			return ctrl.Result{}, err
		}
		return ctrl.Result{Requeue: true}, nil
	}

	return ctrl.Result{}, nil
}

func (sm *StateMachine) setValidationError(ctx context.Context, task *acp.Task, statusUpdate *acp.Task, err error) (ctrl.Result, error) {
	logger := log.FromContext(ctx)
	logger.Error(err, "Validation failed")
	statusUpdate.Status.Ready = false
	statusUpdate.Status.Status = acp.TaskStatusTypeError
	statusUpdate.Status.Phase = acp.TaskPhaseFailed
	statusUpdate.Status.StatusDetail = err.Error()
	statusUpdate.Status.Error = err.Error()
	sm.recorder.Event(task, corev1.EventTypeWarning, "ValidationFailed", err.Error())
	if updateErr := sm.client.Status().Update(ctx, statusUpdate); updateErr != nil {
		logger.Error(updateErr, "Failed to update Task status")
		return ctrl.Result{}, updateErr
	}
	return ctrl.Result{}, err
}

// Additional helper methods from original controller

func (sm *StateMachine) getLLMAndCredentials(ctx context.Context, agent *acp.Agent, task *acp.Task, statusUpdate *acp.Task) (acp.LLM, string, error) {
	logger := log.FromContext(ctx)

	// Get the LLM
	var llm acp.LLM
	if err := sm.client.Get(ctx, client.ObjectKey{Namespace: task.Namespace, Name: agent.Spec.LLMRef.Name}, &llm); err != nil {
		logger.Error(err, "Failed to get LLM")
		statusUpdate.Status.Ready = false
		statusUpdate.Status.Status = acp.TaskStatusTypeError
		statusUpdate.Status.Phase = acp.TaskPhaseFailed
		statusUpdate.Status.StatusDetail = fmt.Sprintf("Failed to get LLM: %v", err)
		statusUpdate.Status.Error = err.Error()
		sm.recorder.Event(task, corev1.EventTypeWarning, "LLMFetchFailed", err.Error())
		if updateErr := sm.client.Status().Update(ctx, statusUpdate); updateErr != nil {
			logger.Error(updateErr, "Failed to update Task status")
			return llm, "", updateErr
		}
		return llm, "", err
	}

	// Get the API key from the secret
	var secret corev1.Secret
	if err := sm.client.Get(ctx, client.ObjectKey{
		Namespace: task.Namespace,
		Name:      llm.Spec.APIKeyFrom.SecretKeyRef.Name,
	}, &secret); err != nil {
		logger.Error(err, "Failed to get API key secret")
		statusUpdate.Status.Ready = false
		statusUpdate.Status.Status = acp.TaskStatusTypeError
		statusUpdate.Status.Phase = acp.TaskPhaseFailed
		statusUpdate.Status.StatusDetail = fmt.Sprintf("Failed to get API key secret: %v", err)
		statusUpdate.Status.Error = err.Error()
		sm.recorder.Event(task, corev1.EventTypeWarning, "APIKeySecretFetchFailed", err.Error())
		if updateErr := sm.client.Status().Update(ctx, statusUpdate); updateErr != nil {
			logger.Error(updateErr, "Failed to update Task status")
			return llm, "", updateErr
		}
		return llm, "", err
	}

	apiKey := string(secret.Data[llm.Spec.APIKeyFrom.SecretKeyRef.Key])
	if apiKey == "" {
		err := fmt.Errorf("API key is empty")
		logger.Error(err, "Empty API key")
		statusUpdate.Status.Ready = false
		statusUpdate.Status.Status = acp.TaskStatusTypeError
		statusUpdate.Status.Phase = acp.TaskPhaseFailed
		statusUpdate.Status.StatusDetail = "API key is empty"
		statusUpdate.Status.Error = err.Error()
		sm.recorder.Event(task, corev1.EventTypeWarning, "EmptyAPIKey", "API key is empty")
		if updateErr := sm.client.Status().Update(ctx, statusUpdate); updateErr != nil {
			logger.Error(updateErr, "Failed to update Task status")
			return llm, "", updateErr
		}
		return llm, "", err
	}

	return llm, apiKey, nil
}

func (sm *StateMachine) collectTools(ctx context.Context, agent *acp.Agent) []llmclient.Tool {
	logger := log.FromContext(ctx)
	tools := make([]llmclient.Tool, 0)

	// Iterate through each MCP server directly to maintain server-tool association
	for _, serverRef := range agent.Spec.MCPServers {
		mcpTools, found := sm.mcpManager.GetTools(serverRef.Name)
		if !found {
			logger.Info("Server not found or has no tools", "server", serverRef.Name)
			continue
		}
		// Use the injected tool adapter to convert tools
		tools = append(tools, sm.toolAdapter.ConvertMCPTools(mcpTools, serverRef.Name)...)
		logger.Info("Added MCP server tools", "server", serverRef.Name, "toolCount", len(mcpTools))
	}

	// Collect and convert HumanContactChannel tools
	contactChannels := make([]acp.ContactChannel, 0, len(agent.Status.ValidHumanContactChannels))
	for _, validChannel := range agent.Status.ValidHumanContactChannels {
		channel := &acp.ContactChannel{}
		if err := sm.client.Get(ctx, client.ObjectKey{Namespace: agent.Namespace, Name: validChannel.Name}, channel); err != nil {
			logger.Error(err, "Failed to get ContactChannel", "name", validChannel.Name)
			continue
		}
		contactChannels = append(contactChannels, *channel)
	}
	tools = append(tools, sm.toolAdapter.ConvertContactChannels(contactChannels)...)
	logger.Info("Added contact channel tools", "count", len(contactChannels))

	// Collect and convert sub-agent tools
	subAgents := make([]acp.Agent, 0, len(agent.Spec.SubAgents))
	for _, subAgentRef := range agent.Spec.SubAgents {
		subAgent := &acp.Agent{}
		if err := sm.client.Get(ctx, client.ObjectKey{Namespace: agent.Namespace, Name: subAgentRef.Name}, subAgent); err != nil {
			logger.Error(err, "Failed to get sub-agent", "name", subAgentRef.Name)
			continue
		}
		subAgents = append(subAgents, *subAgent)
	}
	tools = append(tools, sm.toolAdapter.ConvertSubAgents(subAgents)...)
	logger.Info("Added sub-agent delegate tools", "count", len(subAgents))

	return tools
}

func (sm *StateMachine) createLLMRequestSpan(
	ctx context.Context, // This context should already have the root span attached via contextWithTaskSpan
	task *acp.Task,
	numMessages int,
	numTools int,
) (context.Context, trace.Span) {
	// Now that ctx has the *root* span in it (from contextWithTaskSpan), we can start a child:
	childCtx, childSpan := sm.tracer.Start(ctx, "LLMRequest",
		trace.WithSpanKind(trace.SpanKindClient), // Mark as client span for LLM call
	)

	childSpan.SetAttributes(
		attribute.Int("acp.task.context_window.messages", numMessages),
		attribute.Int("acp.task.tools.count", numTools),
		attribute.String("acp.task.name", task.Name), // Add task name for context
	)

	return childCtx, childSpan
}

func (sm *StateMachine) processLLMResponse(ctx context.Context, output *acp.Message, task *acp.Task, statusUpdate *acp.Task, tools []llmclient.Tool) (ctrl.Result, error) {
	logger := log.FromContext(ctx)

	if output.Content != "" {
		// Check if this is a v1beta3 task - if so, create respond_to_human tool call instead of normal final answer
		if task.Labels != nil && task.Labels["acp.humanlayer.dev/v1beta3"] == "true" {
			return sm.handleV1Beta3FinalAnswer(ctx, output, task, statusUpdate, tools)
		}

		// final answer branch
		statusUpdate.Status.Output = output.Content
		statusUpdate.Status.Phase = acp.TaskPhaseFinalAnswer
		statusUpdate.Status.Ready = true
		statusUpdate.Status.ContextWindow = append(statusUpdate.Status.ContextWindow, acp.Message{
			Role:    "assistant",
			Content: output.Content,
		})
		statusUpdate.Status.Status = acp.TaskStatusTypeReady
		statusUpdate.Status.StatusDetail = "LLM final response received"
		statusUpdate.Status.Error = ""

		// Only send event if not already in final answer phase to prevent duplicates
		if task.Status.Phase != acp.TaskPhaseFinalAnswer {
			sm.recorder.Event(task, corev1.EventTypeNormal, "LLMFinalAnswer", "LLM response received successfully")
		}

		// If task has contactChannelRef, send the final result via HumanLayer API
		if task.Spec.ContactChannelRef != nil {
			sm.notifyHumanLayerAPIAsync(ctx, task, output.Content)
		}

		// End the task trace with OK status since we have a final answer.
		// The context passed here should ideally be the one from Reconcile after contextWithTaskSpan.
		// r.endTaskTrace(ctx, task, codes.Ok, "Task completed successfully with final answer")
		// NOTE: The plan suggests calling endTaskTrace from Reconcile when phase is FinalAnswer,
		// so we might not need to call it here. Let's follow the plan's structure.
	} else {
		// Generate a unique ID for this set of tool calls
		toolCallRequestId, err := validation.GenerateK8sRandomString(7)
		if err != nil {
			logger.Error(err, "Failed to generate toolCallRequestId")
			return ctrl.Result{}, err
		}
		logger.Info("Generated toolCallRequestId for tool calls", "id", toolCallRequestId)

		// tool call branch: create ToolCall objects for each tool call returned by the LLM.
		statusUpdate.Status.Output = ""
		statusUpdate.Status.Phase = acp.TaskPhaseToolCallsPending
		statusUpdate.Status.ToolCallRequestID = toolCallRequestId
		statusUpdate.Status.ContextWindow = append(statusUpdate.Status.ContextWindow, acp.Message{
			Role:      "assistant",
			ToolCalls: output.ToolCalls,
		})
		statusUpdate.Status.Ready = true
		statusUpdate.Status.Status = acp.TaskStatusTypeReady
		statusUpdate.Status.StatusDetail = "LLM response received, tool calls pending"
		statusUpdate.Status.Error = ""
		sm.recorder.Event(task, corev1.EventTypeNormal, "ToolCallsPending", "LLM response received, tool calls pending")

		// Update the parent's status before creating tool call objects.
		if err := sm.client.Status().Update(ctx, statusUpdate); err != nil {
			logger.Error(err, "Unable to update Task status")
			return ctrl.Result{}, err
		}

		// todo should this technically happen before the status update? is there a chance they get dropped?
		return sm.createToolCalls(ctx, task, statusUpdate, output.ToolCalls, tools)
	}
	return ctrl.Result{}, nil
}

func (sm *StateMachine) createToolCalls(ctx context.Context, task *acp.Task, statusUpdate *acp.Task, toolCalls []acp.MessageToolCall, tools []llmclient.Tool) (ctrl.Result, error) {
	logger := log.FromContext(ctx)

	if statusUpdate.Status.ToolCallRequestID == "" {
		err := fmt.Errorf("no ToolCallRequestID found in statusUpdate, cannot create tool calls")
		logger.Error(err, "Missing ToolCallRequestID")
		return ctrl.Result{}, err
	}

	// Create a map of tool name to tool type for quick lookup
	toolTypeMap := buildToolTypeMap(tools)

	// For each tool call, create a new ToolCall with a unique name using the ToolCallRequestID
	for i, tc := range toolCalls {
		newName := fmt.Sprintf("%s-%s-tc-%02d", statusUpdate.Name, statusUpdate.Status.ToolCallRequestID, i+1)
		toolType := toolTypeMap[tc.Function.Name]

		newTC := &acp.ToolCall{
			ObjectMeta: metav1.ObjectMeta{
				Name:      newName,
				Namespace: statusUpdate.Namespace,
				Labels: map[string]string{
					"acp.humanlayer.dev/task":            statusUpdate.Name,
					"acp.humanlayer.dev/toolcallrequest": statusUpdate.Status.ToolCallRequestID,
				},
				OwnerReferences: []metav1.OwnerReference{
					{
						APIVersion: "acp.humanlayer.dev/v1alpha1",
						Kind:       "Task",
						Name:       statusUpdate.Name,
						UID:        statusUpdate.UID,
						Controller: ptr.To(true),
					},
				},
			},
			Spec: acp.ToolCallSpec{
				ToolCallID: tc.ID,
				TaskRef: acp.LocalObjectReference{
					Name: statusUpdate.Name,
				},
				ToolRef: acp.LocalObjectReference{
					Name: tc.Function.Name,
				},
				ToolType:  toolTypeMap[tc.Function.Name],
				Arguments: tc.Function.Arguments,
			},
		}
		if err := sm.client.Create(ctx, newTC); err != nil {
			logger.Error(err, "Failed to create ToolCall", "name", newName)
			return ctrl.Result{}, err
		}
		logger.Info("Created ToolCall", "name", newName, "requestId", statusUpdate.Status.ToolCallRequestID, "toolType", toolType)
		sm.recorder.Event(task, corev1.EventTypeNormal, "ToolCallCreated", "Created ToolCall "+newName)
	}
	return ctrl.Result{RequeueAfter: DefaultRequeueDelay}, nil
}

func (sm *StateMachine) handleLLMError(ctx context.Context, statusUpdate *acp.Task, err error, llmSpan trace.Span) (ctrl.Result, error) {
	logger := log.FromContext(ctx)
	logger.Error(err, "LLM request failed")

	// Check for LLMRequestError with 4xx status code
	var llmErr *llmclient.LLMRequestError
	is4xxError := errors.As(err, &llmErr) && llmErr.StatusCode >= 400 && llmErr.StatusCode < 500

	var update TaskStatusUpdate
	if is4xxError {
		logger.Info("LLM request failed with 4xx status code, marking as failed",
			"statusCode", llmErr.StatusCode,
			"message", llmErr.Message)

		update = TaskStatusUpdate{
			Ready:        false,
			Status:       acp.TaskStatusTypeError,
			Phase:        acp.TaskPhaseFailed,
			StatusDetail: fmt.Sprintf("LLM request failed: %v", err),
			Error:        err.Error(),
			EventType:    corev1.EventTypeWarning,
			EventReason:  "LLMRequestFailed4xx",
			EventMessage: fmt.Sprintf("LLM request failed with status %d: %s", llmErr.StatusCode, llmErr.Message),
		}
	} else {
		// For non-4xx errors, preserve current phase (will retry)
		update = TaskStatusUpdate{
			Ready:        false,
			Status:       acp.TaskStatusTypeError,
			Phase:        statusUpdate.Status.Phase, // Preserve current phase
			StatusDetail: fmt.Sprintf("LLM request failed: %v", err),
			Error:        err.Error(),
			EventType:    corev1.EventTypeWarning,
			EventReason:  "LLMRequestFailed",
			EventMessage: err.Error(),
		}
	}

	// Record error in span
	if llmSpan != nil {
		llmSpan.RecordError(err)
		llmSpan.SetStatus(codes.Error, err.Error())
	}

	// Update status
	if updateErr := sm.updateTaskStatus(ctx, statusUpdate, update); updateErr != nil {
		logger.Error(updateErr, "Failed to update Task status after LLM error")
		return ctrl.Result{}, updateErr
	}

	// If 4xx error, don't retry (terminal state)
	if is4xxError {
		return ctrl.Result{}, nil
	}

	// For other errors, return the error so controller-runtime handles retry
	return ctrl.Result{RequeueAfter: DefaultRequeueDelay}, err
}

func (sm *StateMachine) updateTaskStatus(ctx context.Context, task *acp.Task, update TaskStatusUpdate) error {
	task.Status.Ready = update.Ready
	task.Status.Status = update.Status
	task.Status.Phase = update.Phase
	task.Status.StatusDetail = update.StatusDetail
	task.Status.Error = update.Error

	if update.EventType != "" && update.EventReason != "" {
		sm.recorder.Event(task, update.EventType, update.EventReason, update.EventMessage)
	}

	return sm.client.Status().Update(ctx, task)
}

func (sm *StateMachine) endTaskTrace(ctx context.Context, task *acp.Task, code codes.Code, message string) {
	logger := log.FromContext(ctx)
	if task.Status.SpanContext == nil {
		logger.Info("No span context found in task status, cannot end trace")
		return
	}

	// Reattach the parent's context again to ensure the final span is correctly parented.
	ctx = sm.contextWithTaskSpan(ctx, task)

	// Now create a final child span to mark "root" completion.
	_, span := sm.tracer.Start(ctx, "EndTaskSpan")
	defer span.End() // End this specific child span immediately.

	span.SetStatus(code, message)
	// Add any last attributes if needed
	span.SetAttributes(attribute.String("task.name", task.Name))

	logger.V(1).Info("Trace ended", "status", code.String())
}

func (sm *StateMachine) contextWithTaskSpan(ctx context.Context, task *acp.Task) context.Context {
	if task.Status.SpanContext == nil || task.Status.SpanContext.TraceID == "" || task.Status.SpanContext.SpanID == "" {
		return ctx // no root yet or invalid context
	}

	sc, err := reconstructSpanContext(task.Status.SpanContext.TraceID, task.Status.SpanContext.SpanID)
	if err != nil {
		log.FromContext(ctx).V(1).Info("Failed to reconstruct span context", "error", err)
		return ctx
	}

	return trace.ContextWithSpanContext(ctx, sc)
}

func (sm *StateMachine) notifyHumanLayerAPIAsync(ctx context.Context, task *acp.Task, result string) {
	go func() {
		notifyCtx, cancel := context.WithTimeout(ctx, HumanLayerAPITimeout)
		defer cancel()

		taskCopy := task.DeepCopy()

		if err := sm.sendFinalResultViaHumanLayerAPI(notifyCtx, taskCopy, result); err != nil {
			// Use structured logging instead of recorder in goroutine
			contactChannelName := ""
			if taskCopy.Spec.ContactChannelRef != nil {
				contactChannelName = taskCopy.Spec.ContactChannelRef.Name
			}
			log.FromContext(notifyCtx).Error(err, "Failed to send final result via HumanLayer API",
				"taskName", task.Name,
				"contactChannel", contactChannelName)
		}
	}()
}

func (sm *StateMachine) sendFinalResultViaHumanLayerAPI(ctx context.Context, task *acp.Task, result string) error {
	logger := log.FromContext(ctx)

	if task.Spec.ContactChannelRef == nil {
		logger.Info("Skipping result notification, ContactChannelRef not set")
		return nil
	}

	// Get the ContactChannel
	var contactChannel acp.ContactChannel
	if err := sm.client.Get(ctx, client.ObjectKey{
		Namespace: task.Namespace,
		Name:      task.Spec.ContactChannelRef.Name,
	}, &contactChannel); err != nil {
		return fmt.Errorf("failed to get ContactChannel: %w", err)
	}

	// Get the API key from the ContactChannel's secret
	var secret corev1.Secret
	if err := sm.client.Get(ctx, client.ObjectKey{
		Namespace: task.Namespace,
		Name:      contactChannel.Spec.APIKeyFrom.SecretKeyRef.Name,
	}, &secret); err != nil {
		return fmt.Errorf("failed to get ContactChannel API key secret: %w", err)
	}

	apiKey := string(secret.Data[contactChannel.Spec.APIKeyFrom.SecretKeyRef.Key])
	if apiKey == "" {
		return fmt.Errorf("API key is empty in ContactChannel secret")
	}

	// Create HumanLayer client - use a hardcoded URL for now (need to determine baseURL source)
	client, err := sm.humanLayerFactory.NewClient("https://api.humanlayer.dev")
	if err != nil {
		return fmt.Errorf("failed to create HumanLayer client: %w", err)
	}
	client.SetAPIKey(apiKey)                 // Use API key from ContactChannel secret
	client.SetRunID(task.Spec.AgentRef.Name) // Use agent name as runID

	// Generate a random callID
	callID, err := validation.GenerateK8sRandomString(7)
	if err != nil {
		return fmt.Errorf("failed to generate callID: %w", err)
	}
	client.SetCallID(callID)

	// Retry up to 3 times
	maxRetries := 3
	for attempt := 0; attempt < maxRetries; attempt++ {
		// Send the request to HumanLayer API
		humanContact, statusCode, err := client.RequestHumanContact(ctx, result)

		// Check for success
		if err == nil && statusCode >= 200 && statusCode < 300 {
			logger.Info("Successfully sent final result via HumanLayer API",
				"contactChannel", task.Spec.ContactChannelRef.Name,
				"statusCode", statusCode,
				"humanContactID", humanContact.GetCallId())
			return nil
		}

		// Log the error
		if err != nil {
			logger.Error(err, "Failed to send human contact request",
				"attempt", attempt+1,
				"contactChannel", task.Spec.ContactChannelRef.Name)
		} else {
			logger.Error(fmt.Errorf("HTTP error %d", statusCode),
				"Failed to send human contact request",
				"attempt", attempt+1,
				"contactChannel", task.Spec.ContactChannelRef.Name)
		}

		// Exponential backoff
		if attempt < maxRetries-1 {
			time.Sleep(time.Second * time.Duration(1<<attempt)) // 1s, 2s, 4s
		}
	}

	return fmt.Errorf("failed to send human contact request after %d attempts", maxRetries)
}

<<<<<<< HEAD
// getTaskMutex returns or creates a mutex for a specific task
func (sm *StateMachine) getTaskMutex(taskName string) *sync.Mutex {
	sm.mutexMapLock.RLock()
	mutex, exists := sm.taskMutexes[taskName]
	sm.mutexMapLock.RUnlock()

	if exists {
		return mutex
	}

	// Need to create a new mutex
	sm.mutexMapLock.Lock()
	defer sm.mutexMapLock.Unlock()

	// Double-check after acquiring write lock
	if mutex, exists := sm.taskMutexes[taskName]; exists {
		return mutex
	}

	mutex = &sync.Mutex{}
	sm.taskMutexes[taskName] = mutex
	return mutex
=======
// handleV1Beta3FinalAnswer handles final answers for v1beta3 tasks by creating a respond_to_human tool call
func (sm *StateMachine) handleV1Beta3FinalAnswer(ctx context.Context, output *acp.Message, task *acp.Task, statusUpdate *acp.Task, tools []llmclient.Tool) (ctrl.Result, error) {
	logger := log.FromContext(ctx)
	logger.Info("Handling v1beta3 final answer by creating respond_to_human tool call")

	// Generate a unique ID for this tool call
	toolCallRequestId := uuid.New().String()[:7]
	toolCallID := uuid.New().String()

	// Create a respond_to_human tool call instead of final answer
	respondToHumanCall := acp.MessageToolCall{
		ID: toolCallID,
		Function: acp.ToolCallFunction{
			Name:      "respond_to_human",
			Arguments: fmt.Sprintf(`{"content": "%s"}`, output.Content),
		},
		Type: "function",
	}

	// Set status to tool calls pending instead of final answer
	statusUpdate.Status.Output = ""
	statusUpdate.Status.Phase = acp.TaskPhaseToolCallsPending
	statusUpdate.Status.ToolCallRequestID = toolCallRequestId
	statusUpdate.Status.ContextWindow = append(statusUpdate.Status.ContextWindow, acp.Message{
		Role:      "assistant",
		ToolCalls: []acp.MessageToolCall{respondToHumanCall},
	})
	statusUpdate.Status.Ready = true
	statusUpdate.Status.Status = acp.TaskStatusTypeReady
	statusUpdate.Status.StatusDetail = "Creating respond_to_human tool call for v1beta3 final answer"
	statusUpdate.Status.Error = ""
	sm.recorder.Event(task, corev1.EventTypeNormal, "V1Beta3RespondToHuman", "Creating respond_to_human tool call for final answer")

	// Update the status before creating tool call
	if err := sm.client.Status().Update(ctx, statusUpdate); err != nil {
		logger.Error(err, "Unable to update Task status for v1beta3 respond_to_human")
		return ctrl.Result{}, err
	}

	// Create the respond_to_human ToolCall resource
	return sm.createV1Beta3ToolCall(ctx, task, statusUpdate, respondToHumanCall)
}

// createV1Beta3ToolCall creates a special respond_to_human ToolCall for v1beta3 tasks
func (sm *StateMachine) createV1Beta3ToolCall(ctx context.Context, task *acp.Task, statusUpdate *acp.Task, toolCall acp.MessageToolCall) (ctrl.Result, error) {
	logger := log.FromContext(ctx)

	newName := fmt.Sprintf("%s-%s-respond-to-human", statusUpdate.Name, statusUpdate.Status.ToolCallRequestID)

	newTC := &acp.ToolCall{
		ObjectMeta: metav1.ObjectMeta{
			Name:      newName,
			Namespace: statusUpdate.Namespace,
			Labels: map[string]string{
				"acp.humanlayer.dev/task":            statusUpdate.Name,
				"acp.humanlayer.dev/toolcallrequest": statusUpdate.Status.ToolCallRequestID,
				"acp.humanlayer.dev/v1beta3":         "true",
				"acp.humanlayer.dev/tool-type":       "respond_to_human",
			},
			OwnerReferences: []metav1.OwnerReference{
				{
					APIVersion: "acp.humanlayer.dev/v1alpha1",
					Kind:       "Task",
					Name:       statusUpdate.Name,
					UID:        statusUpdate.UID,
					Controller: ptr.To(true),
				},
			},
		},
		Spec: acp.ToolCallSpec{
			ToolCallID: toolCall.ID,
			TaskRef: acp.LocalObjectReference{
				Name: statusUpdate.Name,
			},
			ToolRef: acp.LocalObjectReference{
				Name: "respond_to_human",
			},
			ToolType:  acp.ToolTypeHumanContact,
			Arguments: toolCall.Function.Arguments,
		},
	}

	if err := sm.client.Create(ctx, newTC); err != nil {
		logger.Error(err, "Failed to create respond_to_human ToolCall", "name", newName)
		return ctrl.Result{}, err
	}

	logger.Info("Created respond_to_human ToolCall for v1beta3 task", "name", newName, "requestId", statusUpdate.Status.ToolCallRequestID)
	sm.recorder.Event(task, corev1.EventTypeNormal, "V1Beta3ToolCallCreated", "Created respond_to_human ToolCall "+newName)

	return ctrl.Result{RequeueAfter: DefaultRequeueDelay}, nil
>>>>>>> 6e2785d1
}<|MERGE_RESOLUTION|>--- conflicted
+++ resolved
@@ -908,7 +908,6 @@
 	return fmt.Errorf("failed to send human contact request after %d attempts", maxRetries)
 }
 
-<<<<<<< HEAD
 // getTaskMutex returns or creates a mutex for a specific task
 func (sm *StateMachine) getTaskMutex(taskName string) *sync.Mutex {
 	sm.mutexMapLock.RLock()
@@ -931,15 +930,24 @@
 	mutex = &sync.Mutex{}
 	sm.taskMutexes[taskName] = mutex
 	return mutex
-=======
+}
+
 // handleV1Beta3FinalAnswer handles final answers for v1beta3 tasks by creating a respond_to_human tool call
-func (sm *StateMachine) handleV1Beta3FinalAnswer(ctx context.Context, output *acp.Message, task *acp.Task, statusUpdate *acp.Task, tools []llmclient.Tool) (ctrl.Result, error) {
+func (sm *StateMachine) handleV1Beta3FinalAnswer(ctx context.Context, output *acp.Message, task *acp.Task, statusUpdate *acp.Task, _ []llmclient.Tool) (ctrl.Result, error) {
 	logger := log.FromContext(ctx)
 	logger.Info("Handling v1beta3 final answer by creating respond_to_human tool call")
 
-	// Generate a unique ID for this tool call
-	toolCallRequestId := uuid.New().String()[:7]
-	toolCallID := uuid.New().String()
+	// Generate a unique ID for this tool call using k8s-style random strings
+	toolCallRequestId, err := validation.GenerateK8sRandomString(7)
+	if err != nil {
+		logger.Error(err, "Failed to generate toolCallRequestId")
+		return ctrl.Result{}, err
+	}
+	toolCallID, err := validation.GenerateK8sRandomString(8)
+	if err != nil {
+		logger.Error(err, "Failed to generate toolCallID")
+		return ctrl.Result{}, err
+	}
 
 	// Create a respond_to_human tool call instead of final answer
 	respondToHumanCall := acp.MessageToolCall{
@@ -1023,5 +1031,4 @@
 	sm.recorder.Event(task, corev1.EventTypeNormal, "V1Beta3ToolCallCreated", "Created respond_to_human ToolCall "+newName)
 
 	return ctrl.Result{RequeueAfter: DefaultRequeueDelay}, nil
->>>>>>> 6e2785d1
 }