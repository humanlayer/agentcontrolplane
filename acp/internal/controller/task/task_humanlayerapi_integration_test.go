--- conflicted
+++ resolved
@@ -69,13 +69,12 @@
 	c.apiKey = apiKey
 }
 
-<<<<<<< HEAD
 func (c *MockHumanLayerClient) SetChannelID(channelID string) {
 	// Mock implementation - could add tracking if needed
-=======
+}
+
 func (c *MockHumanLayerClient) SetThreadID(threadID string) {
 	// Mock implementation
->>>>>>> 6e2785d1
 }
 
 func (c *MockHumanLayerClient) RequestApproval(ctx context.Context) (*humanlayerapi.FunctionCallOutput, int, error) {
