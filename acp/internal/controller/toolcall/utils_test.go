package toolcall

import (
	"github.com/humanlayer/agentcontrolplane/acp/test/utils"
	. "github.com/onsi/ginkgo/v2"
	"go.opentelemetry.io/otel/trace/noop"
	"k8s.io/client-go/tools/record"
)

<<<<<<< HEAD
var fakeSpanContext = &acp.SpanContext{TraceID: "0123456789abcdef", SpanID: "fedcba9876543210"}

var testContactChannel = &TestContactChannel{
	name:        "test-contact-channel",
	channelType: acp.ContactChannelTypeSlack,
	secretName:  testSecret.name,
}

var testMCPServer = &TestMCPServer{
	name:                   "test-mcp-server",
	needsApproval:          true,
	approvalContactChannel: testContactChannel.name,
}

var testSecret = &TestSecret{
	name: "test-secret",
}

// TestSecret represents a test secret for storing API keys
type TestSecret struct {
	name   string
	secret *corev1.Secret
}

// TestContactChannel represents a test ContactChannel resource
type TestContactChannel struct {
	name           string
	channelType    acp.ContactChannelType
	secretName     string
	contactChannel *acp.ContactChannel
}

func (t *TestContactChannel) Setup(ctx context.Context) *acp.ContactChannel {
	By("creating the contact channel")
	contactChannel := &acp.ContactChannel{
		ObjectMeta: metav1.ObjectMeta{
			Name:      t.name,
			Namespace: "default",
		},
		Spec: acp.ContactChannelSpec{
			Type: t.channelType,
			APIKeyFrom: acp.APIKeySource{
				SecretKeyRef: acp.SecretKeyRef{
					Name: t.secretName,
					Key:  "api-key",
				},
			},
		},
	}

	// Add specific config based on channel type
	if t.channelType == "slack" {
		contactChannel.Spec.Slack = &acp.SlackChannelConfig{
			ChannelOrUserID: "C12345678",
		}
	} else if t.channelType == "email" {
		contactChannel.Spec.Email = &acp.EmailChannelConfig{
			Address: "test@example.com",
		}
	}

	_ = k8sClient.Delete(ctx, contactChannel) // Delete if exists
	err := k8sClient.Create(ctx, contactChannel)
	Expect(err).NotTo(HaveOccurred())
	Expect(k8sClient.Get(ctx, types.NamespacedName{Name: t.name, Namespace: "default"}, contactChannel)).To(Succeed())
	t.contactChannel = contactChannel
	return contactChannel
}

func (t *TestContactChannel) SetupWithStatus(ctx context.Context, status acp.ContactChannelStatus) *acp.ContactChannel {
	contactChannel := t.Setup(ctx)
	contactChannel.Status = status
	Expect(k8sClient.Status().Update(ctx, contactChannel)).To(Succeed())
	t.contactChannel = contactChannel
	return contactChannel
}

func (t *TestContactChannel) Teardown(ctx context.Context) {
	By("deleting the contact channel")
	_ = k8sClient.Delete(ctx, t.contactChannel)
}

func (t *TestSecret) Setup(ctx context.Context) *corev1.Secret {
	By("creating the secret")
	secret := &corev1.Secret{
		ObjectMeta: metav1.ObjectMeta{
			Name:      t.name,
			Namespace: "default",
		},
		Data: map[string][]byte{
			"api-key": []byte("test-api-key"),
		},
	}
	_ = k8sClient.Delete(ctx, secret) // Delete if exists
	err := k8sClient.Create(ctx, secret)
	Expect(err).NotTo(HaveOccurred())
	t.secret = secret
	return secret
}

func (t *TestSecret) Teardown(ctx context.Context) {
	By("deleting the secret")
	_ = k8sClient.Delete(ctx, t.secret)
}

// TestToolCall represents a test ToolCall resource
type TestToolCall struct {
	name      string
	toolName  string
	arguments string
	toolType  acp.ToolType
	toolCall  *acp.ToolCall
}

func (t *TestToolCall) SetupWithStatus(ctx context.Context, status acp.ToolCallStatus) *acp.ToolCall {
	toolCall := t.Setup(ctx)
	toolCall.Status = status
	Expect(k8sClient.Status().Update(ctx, toolCall)).To(Succeed())
	t.toolCall = toolCall
	return toolCall
}

func (t *TestToolCall) Setup(ctx context.Context) *acp.ToolCall {
	By("creating the toolcall")
	toolCall := &acp.ToolCall{
		ObjectMeta: metav1.ObjectMeta{
			Name:      t.name,
			Namespace: "default",
		},
		Spec: acp.ToolCallSpec{
			TaskRef: acp.LocalObjectReference{
				Name: "parent-task",
			},
			ToolRef: acp.LocalObjectReference{
				Name: t.toolName,
			},
			ToolType:  t.toolType,
			Arguments: t.arguments,
		},
	}
	_ = k8sClient.Delete(ctx, toolCall) // Delete if exists
	err := k8sClient.Create(ctx, toolCall)
	Expect(err).NotTo(HaveOccurred())
	Expect(k8sClient.Get(ctx, types.NamespacedName{Name: t.name, Namespace: "default"}, toolCall)).To(Succeed())
	t.toolCall = toolCall
	return toolCall
}

func (t *TestToolCall) Teardown(ctx context.Context) {
	By("deleting the taskruntoolcall")
	_ = k8sClient.Delete(ctx, t.toolCall)
}

// TestMCPServer represents a test MCPServer resource
type TestMCPServer struct {
	name                   string
	needsApproval          bool
	approvalContactChannel string
	mcpServer              *acp.MCPServer
}

func (t *TestMCPServer) Setup(ctx context.Context) *acp.MCPServer {
	By("creating the MCP server")
	mcpServer := &acp.MCPServer{
		ObjectMeta: metav1.ObjectMeta{
			Name:      t.name,
			Namespace: "default",
		},
		Spec: acp.MCPServerSpec{
			Transport: "stdio",
		},
	}

	if t.needsApproval && t.approvalContactChannel != "" {
		mcpServer.Spec.ApprovalContactChannel = &acp.LocalObjectReference{
			Name: t.approvalContactChannel,
		}
	}

	_ = k8sClient.Delete(ctx, mcpServer) // Delete if exists
	err := k8sClient.Create(ctx, mcpServer)
	Expect(err).NotTo(HaveOccurred())
	Expect(k8sClient.Get(ctx, types.NamespacedName{Name: t.name, Namespace: "default"}, mcpServer)).To(Succeed())
	t.mcpServer = mcpServer
	return mcpServer
}

func (t *TestMCPServer) SetupWithStatus(ctx context.Context, status acp.MCPServerStatus) *acp.MCPServer {
	mcpServer := t.Setup(ctx)
	mcpServer.Status = status
	Expect(k8sClient.Status().Update(ctx, mcpServer)).To(Succeed())
	t.mcpServer = mcpServer
	return mcpServer
}

func (t *TestMCPServer) Teardown(ctx context.Context) {
	By("deleting the MCP server")
	_ = k8sClient.Delete(ctx, t.mcpServer)
}

// MockMCPManager is a struct that mocks the essential MCPServerManager functionality for testing
type MockMCPManager struct {
	NeedsApproval bool // Flag to control if mock MCP tools need approval
}

// CallTool implements the MCPManager.CallTool method
func (m *MockMCPManager) CallTool(ctx context.Context, serverName, toolName string, args map[string]interface{}) (string, error) {
	// If we're testing the approval flow, return an error to prevent direct execution
	if m.NeedsApproval {
		return "", fmt.Errorf("tool requires approval")
	}

	// For non-approval tests, pretend to add the numbers
	if a, ok := args["a"].(float64); ok {
		if b, ok := args["b"].(float64); ok {
			return fmt.Sprintf("%v", a+b), nil
		}
	}

	return "5", nil // Default result
}

type TestTask struct{}

var testSubAgentTask = &TestTask{}

=======
>>>>>>> d72af165
// reconciler creates a new reconciler for testing
func reconciler() (*ToolCallReconciler, *record.FakeRecorder) {
	By("creating a test reconciler")
	recorder := record.NewFakeRecorder(10)

	reconciler := &ToolCallReconciler{
		Client:   k8sClient,
		Scheme:   k8sClient.Scheme(),
		recorder: recorder,
		Tracer:   noop.NewTracerProvider().Tracer("test"),
		MCPManager: &utils.MockMCPManager{
			NeedsApproval: false,
		},
	}

	return reconciler, recorder
<<<<<<< HEAD
}

// SetupTestSubAgentConfig contains configuration for setupTestSubAgentResources
type SetupTestSubAgentConfig struct {
	ToolCallStatus *acp.ToolCallStatus
	ToolCallName   string
	ToolCallArgs   string
	SubAgentName   string
}

// SetupTestApprovalConfig contains optional configuration for setupTestApprovalResources
type SetupTestApprovalConfig struct {
	ToolCallStatus     *acp.ToolCallStatus
	ToolCallName       string
	ToolCallArgs       string
	ContactChannelType acp.ContactChannelType
}

// setupTestApprovalResources sets up all resources needed for testing approval
func setupTestApprovalResources(ctx context.Context, config *SetupTestApprovalConfig) (*acp.ToolCall, func()) {
	By("creating the secret")
	testSecret.Setup(ctx)
	By("creating the contact channel")

	// Set contact channel type based on config or default to ContactChannelTypeSlack
	channelType := acp.ContactChannelTypeSlack
	if config != nil && config.ContactChannelType != "" {
		switch config.ContactChannelType {
		case "email":
			channelType = acp.ContactChannelTypeEmail
		default:
			channelType = acp.ContactChannelTypeSlack
		}
	}

	testContactChannel.channelType = channelType
	testContactChannel.SetupWithStatus(ctx, acp.ContactChannelStatus{
		Ready:  true,
		Status: "Ready",
	})
	By("creating the MCP server")
	testMCPServer.SetupWithStatus(ctx, acp.MCPServerStatus{
		Connected: true,
		Status:    "Ready",
	})

	name := "test-mcp-with-approval-trtc"
	args := `{"url": "https://swapi.dev/api/people/1"}`
	if config != nil {
		if config.ToolCallName != "" {
			name = config.ToolCallName
		}
		if config.ToolCallArgs != "" {
			args = config.ToolCallArgs
		}
	}

	toolCall := &TestToolCall{
		name:      name,
		toolName:  testMCPServer.name + "__fetch",
		arguments: args,
		toolType:  acp.ToolTypeMCP,
	}

	status := acp.ToolCallStatus{
		Phase:        acp.ToolCallPhasePending,
		Status:       acp.ToolCallStatusTypeReady,
		StatusDetail: "Setup complete",
		StartTime:    &metav1.Time{Time: time.Now().Add(-1 * time.Minute)},
		SpanContext:  fakeSpanContext,
	}

	if config != nil && config.ToolCallStatus != nil {
		config.ToolCallStatus.SpanContext = fakeSpanContext
		status = *config.ToolCallStatus
	}

	tc := toolCall.SetupWithStatus(ctx, status)

	return tc, func() {
		toolCall.Teardown(ctx)
		testMCPServer.Teardown(ctx)
		testContactChannel.Teardown(ctx)
		testSecret.Teardown(ctx)
	}
=======
>>>>>>> d72af165
}<|MERGE_RESOLUTION|>--- conflicted
+++ resolved
@@ -7,235 +7,6 @@
 	"k8s.io/client-go/tools/record"
 )
 
-<<<<<<< HEAD
-var fakeSpanContext = &acp.SpanContext{TraceID: "0123456789abcdef", SpanID: "fedcba9876543210"}
-
-var testContactChannel = &TestContactChannel{
-	name:        "test-contact-channel",
-	channelType: acp.ContactChannelTypeSlack,
-	secretName:  testSecret.name,
-}
-
-var testMCPServer = &TestMCPServer{
-	name:                   "test-mcp-server",
-	needsApproval:          true,
-	approvalContactChannel: testContactChannel.name,
-}
-
-var testSecret = &TestSecret{
-	name: "test-secret",
-}
-
-// TestSecret represents a test secret for storing API keys
-type TestSecret struct {
-	name   string
-	secret *corev1.Secret
-}
-
-// TestContactChannel represents a test ContactChannel resource
-type TestContactChannel struct {
-	name           string
-	channelType    acp.ContactChannelType
-	secretName     string
-	contactChannel *acp.ContactChannel
-}
-
-func (t *TestContactChannel) Setup(ctx context.Context) *acp.ContactChannel {
-	By("creating the contact channel")
-	contactChannel := &acp.ContactChannel{
-		ObjectMeta: metav1.ObjectMeta{
-			Name:      t.name,
-			Namespace: "default",
-		},
-		Spec: acp.ContactChannelSpec{
-			Type: t.channelType,
-			APIKeyFrom: acp.APIKeySource{
-				SecretKeyRef: acp.SecretKeyRef{
-					Name: t.secretName,
-					Key:  "api-key",
-				},
-			},
-		},
-	}
-
-	// Add specific config based on channel type
-	if t.channelType == "slack" {
-		contactChannel.Spec.Slack = &acp.SlackChannelConfig{
-			ChannelOrUserID: "C12345678",
-		}
-	} else if t.channelType == "email" {
-		contactChannel.Spec.Email = &acp.EmailChannelConfig{
-			Address: "test@example.com",
-		}
-	}
-
-	_ = k8sClient.Delete(ctx, contactChannel) // Delete if exists
-	err := k8sClient.Create(ctx, contactChannel)
-	Expect(err).NotTo(HaveOccurred())
-	Expect(k8sClient.Get(ctx, types.NamespacedName{Name: t.name, Namespace: "default"}, contactChannel)).To(Succeed())
-	t.contactChannel = contactChannel
-	return contactChannel
-}
-
-func (t *TestContactChannel) SetupWithStatus(ctx context.Context, status acp.ContactChannelStatus) *acp.ContactChannel {
-	contactChannel := t.Setup(ctx)
-	contactChannel.Status = status
-	Expect(k8sClient.Status().Update(ctx, contactChannel)).To(Succeed())
-	t.contactChannel = contactChannel
-	return contactChannel
-}
-
-func (t *TestContactChannel) Teardown(ctx context.Context) {
-	By("deleting the contact channel")
-	_ = k8sClient.Delete(ctx, t.contactChannel)
-}
-
-func (t *TestSecret) Setup(ctx context.Context) *corev1.Secret {
-	By("creating the secret")
-	secret := &corev1.Secret{
-		ObjectMeta: metav1.ObjectMeta{
-			Name:      t.name,
-			Namespace: "default",
-		},
-		Data: map[string][]byte{
-			"api-key": []byte("test-api-key"),
-		},
-	}
-	_ = k8sClient.Delete(ctx, secret) // Delete if exists
-	err := k8sClient.Create(ctx, secret)
-	Expect(err).NotTo(HaveOccurred())
-	t.secret = secret
-	return secret
-}
-
-func (t *TestSecret) Teardown(ctx context.Context) {
-	By("deleting the secret")
-	_ = k8sClient.Delete(ctx, t.secret)
-}
-
-// TestToolCall represents a test ToolCall resource
-type TestToolCall struct {
-	name      string
-	toolName  string
-	arguments string
-	toolType  acp.ToolType
-	toolCall  *acp.ToolCall
-}
-
-func (t *TestToolCall) SetupWithStatus(ctx context.Context, status acp.ToolCallStatus) *acp.ToolCall {
-	toolCall := t.Setup(ctx)
-	toolCall.Status = status
-	Expect(k8sClient.Status().Update(ctx, toolCall)).To(Succeed())
-	t.toolCall = toolCall
-	return toolCall
-}
-
-func (t *TestToolCall) Setup(ctx context.Context) *acp.ToolCall {
-	By("creating the toolcall")
-	toolCall := &acp.ToolCall{
-		ObjectMeta: metav1.ObjectMeta{
-			Name:      t.name,
-			Namespace: "default",
-		},
-		Spec: acp.ToolCallSpec{
-			TaskRef: acp.LocalObjectReference{
-				Name: "parent-task",
-			},
-			ToolRef: acp.LocalObjectReference{
-				Name: t.toolName,
-			},
-			ToolType:  t.toolType,
-			Arguments: t.arguments,
-		},
-	}
-	_ = k8sClient.Delete(ctx, toolCall) // Delete if exists
-	err := k8sClient.Create(ctx, toolCall)
-	Expect(err).NotTo(HaveOccurred())
-	Expect(k8sClient.Get(ctx, types.NamespacedName{Name: t.name, Namespace: "default"}, toolCall)).To(Succeed())
-	t.toolCall = toolCall
-	return toolCall
-}
-
-func (t *TestToolCall) Teardown(ctx context.Context) {
-	By("deleting the taskruntoolcall")
-	_ = k8sClient.Delete(ctx, t.toolCall)
-}
-
-// TestMCPServer represents a test MCPServer resource
-type TestMCPServer struct {
-	name                   string
-	needsApproval          bool
-	approvalContactChannel string
-	mcpServer              *acp.MCPServer
-}
-
-func (t *TestMCPServer) Setup(ctx context.Context) *acp.MCPServer {
-	By("creating the MCP server")
-	mcpServer := &acp.MCPServer{
-		ObjectMeta: metav1.ObjectMeta{
-			Name:      t.name,
-			Namespace: "default",
-		},
-		Spec: acp.MCPServerSpec{
-			Transport: "stdio",
-		},
-	}
-
-	if t.needsApproval && t.approvalContactChannel != "" {
-		mcpServer.Spec.ApprovalContactChannel = &acp.LocalObjectReference{
-			Name: t.approvalContactChannel,
-		}
-	}
-
-	_ = k8sClient.Delete(ctx, mcpServer) // Delete if exists
-	err := k8sClient.Create(ctx, mcpServer)
-	Expect(err).NotTo(HaveOccurred())
-	Expect(k8sClient.Get(ctx, types.NamespacedName{Name: t.name, Namespace: "default"}, mcpServer)).To(Succeed())
-	t.mcpServer = mcpServer
-	return mcpServer
-}
-
-func (t *TestMCPServer) SetupWithStatus(ctx context.Context, status acp.MCPServerStatus) *acp.MCPServer {
-	mcpServer := t.Setup(ctx)
-	mcpServer.Status = status
-	Expect(k8sClient.Status().Update(ctx, mcpServer)).To(Succeed())
-	t.mcpServer = mcpServer
-	return mcpServer
-}
-
-func (t *TestMCPServer) Teardown(ctx context.Context) {
-	By("deleting the MCP server")
-	_ = k8sClient.Delete(ctx, t.mcpServer)
-}
-
-// MockMCPManager is a struct that mocks the essential MCPServerManager functionality for testing
-type MockMCPManager struct {
-	NeedsApproval bool // Flag to control if mock MCP tools need approval
-}
-
-// CallTool implements the MCPManager.CallTool method
-func (m *MockMCPManager) CallTool(ctx context.Context, serverName, toolName string, args map[string]interface{}) (string, error) {
-	// If we're testing the approval flow, return an error to prevent direct execution
-	if m.NeedsApproval {
-		return "", fmt.Errorf("tool requires approval")
-	}
-
-	// For non-approval tests, pretend to add the numbers
-	if a, ok := args["a"].(float64); ok {
-		if b, ok := args["b"].(float64); ok {
-			return fmt.Sprintf("%v", a+b), nil
-		}
-	}
-
-	return "5", nil // Default result
-}
-
-type TestTask struct{}
-
-var testSubAgentTask = &TestTask{}
-
-=======
->>>>>>> d72af165
 // reconciler creates a new reconciler for testing
 func reconciler() (*ToolCallReconciler, *record.FakeRecorder) {
 	By("creating a test reconciler")
@@ -252,92 +23,4 @@
 	}
 
 	return reconciler, recorder
-<<<<<<< HEAD
-}
-
-// SetupTestSubAgentConfig contains configuration for setupTestSubAgentResources
-type SetupTestSubAgentConfig struct {
-	ToolCallStatus *acp.ToolCallStatus
-	ToolCallName   string
-	ToolCallArgs   string
-	SubAgentName   string
-}
-
-// SetupTestApprovalConfig contains optional configuration for setupTestApprovalResources
-type SetupTestApprovalConfig struct {
-	ToolCallStatus     *acp.ToolCallStatus
-	ToolCallName       string
-	ToolCallArgs       string
-	ContactChannelType acp.ContactChannelType
-}
-
-// setupTestApprovalResources sets up all resources needed for testing approval
-func setupTestApprovalResources(ctx context.Context, config *SetupTestApprovalConfig) (*acp.ToolCall, func()) {
-	By("creating the secret")
-	testSecret.Setup(ctx)
-	By("creating the contact channel")
-
-	// Set contact channel type based on config or default to ContactChannelTypeSlack
-	channelType := acp.ContactChannelTypeSlack
-	if config != nil && config.ContactChannelType != "" {
-		switch config.ContactChannelType {
-		case "email":
-			channelType = acp.ContactChannelTypeEmail
-		default:
-			channelType = acp.ContactChannelTypeSlack
-		}
-	}
-
-	testContactChannel.channelType = channelType
-	testContactChannel.SetupWithStatus(ctx, acp.ContactChannelStatus{
-		Ready:  true,
-		Status: "Ready",
-	})
-	By("creating the MCP server")
-	testMCPServer.SetupWithStatus(ctx, acp.MCPServerStatus{
-		Connected: true,
-		Status:    "Ready",
-	})
-
-	name := "test-mcp-with-approval-trtc"
-	args := `{"url": "https://swapi.dev/api/people/1"}`
-	if config != nil {
-		if config.ToolCallName != "" {
-			name = config.ToolCallName
-		}
-		if config.ToolCallArgs != "" {
-			args = config.ToolCallArgs
-		}
-	}
-
-	toolCall := &TestToolCall{
-		name:      name,
-		toolName:  testMCPServer.name + "__fetch",
-		arguments: args,
-		toolType:  acp.ToolTypeMCP,
-	}
-
-	status := acp.ToolCallStatus{
-		Phase:        acp.ToolCallPhasePending,
-		Status:       acp.ToolCallStatusTypeReady,
-		StatusDetail: "Setup complete",
-		StartTime:    &metav1.Time{Time: time.Now().Add(-1 * time.Minute)},
-		SpanContext:  fakeSpanContext,
-	}
-
-	if config != nil && config.ToolCallStatus != nil {
-		config.ToolCallStatus.SpanContext = fakeSpanContext
-		status = *config.ToolCallStatus
-	}
-
-	tc := toolCall.SetupWithStatus(ctx, status)
-
-	return tc, func() {
-		toolCall.Teardown(ctx)
-		testMCPServer.Teardown(ctx)
-		testContactChannel.Teardown(ctx)
-		testSecret.Teardown(ctx)
-	}
-=======
->>>>>>> d72af165
 }