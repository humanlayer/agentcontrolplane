--- conflicted
+++ resolved
@@ -1348,7 +1348,6 @@
 
 		// Create agent in a namespace that doesn't exist yet
 		reqBody := CreateAgentRequest{
-<<<<<<< HEAD
 			Namespace: "auto-created-namespace",
 			Name:      "auto-ns-agent",
 			LLM: LLMDefinition{
@@ -1357,11 +1356,6 @@
 				Model:    "gpt-4",
 				APIKey:   "sk-test-key-auto",
 			},
-=======
-			Namespace:    "auto-created-namespace",
-			Name:         "auto-ns-agent",
-			LLM:          "auto-ns-llm",
->>>>>>> e7144a27
 			SystemPrompt: "Testing auto namespace creation",
 		}
 		jsonBody, err := json.Marshal(reqBody)
@@ -1430,11 +1424,7 @@
 		// Confirm a task was created
 		var taskList acp.TaskList
 		Expect(k8sClient.List(ctx, &taskList, client.InNamespace("task-namespace"))).To(Succeed())
-<<<<<<< HEAD
-		Expect(len(taskList.Items)).To(Equal(1))
-=======
 		Expect(taskList.Items).To(HaveLen(1))
->>>>>>> e7144a27
 	})
 
 	It("should handle namespace creation errors", func() {
@@ -1445,7 +1435,6 @@
 
 		// Create the request body
 		reqBody := CreateAgentRequest{
-<<<<<<< HEAD
 			Namespace: "error-namespace",
 			Name:      "error-ns-agent",
 			LLM: LLMDefinition{
@@ -1454,11 +1443,6 @@
 				Model:    "gpt-4",
 				APIKey:   "sk-test-key-error",
 			},
-=======
-			Namespace:    "error-namespace",
-			Name:         "error-ns-agent",
-			LLM:          "test-llm",
->>>>>>> e7144a27
 			SystemPrompt: "Testing namespace error handling",
 		}
 		jsonBody, err := json.Marshal(reqBody)
