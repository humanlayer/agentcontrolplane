<div align="center">

<h1>Agent Control Plane (ACP)</h1>

</div>

ACP (Agent Control Plane) is a cloud-native orchestrator for AI Agents built on Kubernetes. It supports [long-lived outer-loop agents](https://theouterloop.substack.com/p/openais-realtime-api-is-a-step-towards) that can process asynchronous execution of both LLM inference and long-running tool calls. It's designed for simplicity and gives strong durability and reliability guarantees. It embraces concepts from [12-factor-agents](https://hlyr.dev/12fa) for agents that make asynchronous tool calls like contacting humans or delegating work to other agents.

:warning: **Note** - ACP is in alpha.

<div align="center">

<h3>

[Discord](https://humanlayer.dev/discord) | [Documentation](./docs) | [Examples](./acp-example) 

</h3>

[![GitHub Repo stars](https://img.shields.io/github/stars/humanlayer/agentcontrolplane)](https://github.com/humanlayer/agentcontrolplane) 
[![License: Apache-2](https://img.shields.io/badge/License-Apache-green.svg)](https://opensource.org/licenses/Apache-2)

</div>

## Table of Contents

- [Key Features](#key-features)
- [Architecture](#architecture)
  - [Core Objects](#core-objects)
- [Getting Started](#getting-started)
  - [Prerequisites](#prerequisites)
  - [Setting Up a Local Cluster](#setting-up-a-local-cluster)
  - [Deploying ACP](#deploying-acp) 
  - [Creating an Agent and Running your first task](#creating-an-agent-and-running-your-first-task)
  - [Adding Tools with MCP](#adding-tools-with-mcp)
  - [Using other language models](#using-other-language-models)
  - [Delegating to a Sub-Agent](#delegating-to-a-sub-agent)
  - [Incorporating Human Approval](#incorporating-human-approval)
  - [Incorporating Humans as Tools](#humans-as-tools)
  - [Cleaning Up](#cleaning-up)
- [Design Principles](#design-principles)
- [Contributing](#contributing)
- [License](#license)


## Architecture

<img width="1918" alt="Screenshot 2025-04-10 at 9 00 58 AM" src="https://github.com/user-attachments/assets/854a2496-0e6c-438f-aee5-6805263fface" />

### Core Objects

- **LLM**: Provider + API Keys + Parameters
- **Agent**: LLM + System Prompt + Tools
- **Tools**: MCP Servers, Humans, Other Agents
- **Task**: Agent + User Message + Current context window
- **ToolCall**: A single tool call that occurred during a Task

## Getting Started

### Prerequisites

To run ACP, you'll need: 

- **kubectl** - Command-line tool for Kubernetes `brew install kubectl`
- **OpenAI API Key** - For LLM functionality https://platform.openai.com

To run ACP locally on macos, you'll also need: 

- **kind** - For running local Kubernetes clusters `brew install kind` (other cluster options should work too)
- **Docker** - For building and running container images `brew install --cask docker`

### Setting Up a Local Cluster

```bash
kind create cluster
```

### Add your OpenAI API key as a Kubernetes secret

For Anthropic and other providers, see [Using other language models](#using-other-language-models)

```bash
kubectl create secret generic openai \
  --from-literal=OPENAI_API_KEY=$OPENAI_API_KEY \
  --namespace=default
```

### Deploying ACP 


> [!TIP]
> For better visibility when running tutorial, we recommend starting
> a stream to watch all the events as they're happening,
> for example:
>
> ```bash
> kubectl get events --watch
> ```

Deploy the ACP operator to your cluster:

```bash
kubectl apply -f https://raw.githubusercontent.com/humanlayer/agentcontrolplane/refs/heads/main/acp/config/release/latest.yaml
```

<details>
<summary>Just the CRDs</summary>

```bash
kubectl apply -f https://raw.githubusercontent.com/humanlayer/agentcontrolplane/refs/heads/main/acp/config/release/latest-crd.yaml
```

</details>

<details>
<summary>Install a specific version</summary>

```bash
kubectl apply -f https://raw.githubusercontent.com/humanlayer/agentcontrolplane/refs/heads/main/acp/config/release/v0.1.0.yaml
```

</details>

This command will build the operator, create necessary CRDs, and deploy the ACP components to your cluster. <!-- Updated Name -->

### Creating Your First Agent and Running your first task

1. **Define an LLM resource**

```bash
echo 'apiVersion: acp.humanlayer.dev/v1alpha1  
kind: LLM
metadata:
  name: gpt-4o
spec:
  provider: openai
  parameters:
    model: gpt-4o
  apiKeyFrom:
    secretKeyRef:
      name: openai
      key: OPENAI_API_KEY' | kubectl apply -f -
```

```mermaid
graph RL
    LLM
    Secret

    Credentials --> Secret

    subgraph LLM
      Provider
      Credentials
      ModelParameters
    end

```

Check the created LLM:

```bash
kubectl get llm
```

   Output:
```
NAME     PROVIDER   READY   STATUS
gpt-4o   openai     true    Ready
```

<details>
<summary>Using `-o wide` and `describe`</summary>

```bash
kubectl get llm -o wide
```

   Output:
```
NAME     PROVIDER   READY   STATUS   DETAIL
gpt-4o   openai     true    Ready    OpenAI API key validated successfully
```

```bash
kubectl describe llm gpt-4o
```

Output:

```
Name:         gpt-4o
Namespace:    default
Labels:       <none>
Annotations:  <none>
API Version:  acp.humanlayer.dev/acp
Kind:         LLM
Metadata:
  Creation Timestamp:  2025-03-21T20:18:17Z
  Generation:          2
  Resource Version:    1682222
  UID:                 973098fb-2b8d-46b3-be49-81592e0b8f4e
Spec:
  API Key From:
    Secret Key Ref:
      Key:   OPENAI_API_KEY
      Name:  openai
  Provider:  openai
  Parameters: 
    Model: gpt-4o
Status:
  Ready:          true
  Status:         Ready
  Status Detail:  OpenAI API key validated successfully
Events:
  Type    Reason               Age                 From            Message
  ----    ------               ----                ----            -------
  Normal  ValidationSucceeded  32m (x3 over 136m)  llm-controller  OpenAI API key validated successfully
```

</details>

2. **Create an Agent resource**

```bash
echo 'apiVersion: acp.humanlayer.dev/v1alpha1 
kind: Agent
metadata:
  name: my-assistant
spec:
  llmRef:
    name: gpt-4o
  system: |
    You are a helpful assistant. Your job is to help the user with their tasks.' | kubectl apply -f -
```

```mermaid
graph RL
    Agent
    LLM
    Secret

    LLMRef --> LLM
    Credentials --> Secret


    subgraph LLM
      Provider
      Credentials
      ModelParameters
    end

    subgraph Agent
      LLMRef
      SystemPrompt
    end
```

   Check the created Agent:

```bash
kubectl get agent
```

   Output:
```
NAME           READY   STATUS
my-assistant   true    Ready
```

<details>
<summary>Using `-o wide` and `describe`</summary>

```bash
kubectl get agent -o wide
```

   Output:
```
NAME           READY   STATUS   DETAIL
my-assistant   true    Ready    All dependencies validated successfully
```

```bash
kubectl describe agent my-assistant 
```

Output:

```
Name:         my-assistant
Namespace:    default
Labels:       <none>
Annotations:  <none>
API Version:  acp.humanlayer.dev/acp
Kind:         Agent
Metadata:
  Creation Timestamp:  2025-03-21T22:06:27Z
  Generation:          1
  Resource Version:    1682754
  UID:                 e389b3e5-c718-4abd-aa72-d4fc82c9b992
Spec:
  Llm Ref:
    Name:  gpt-4o
  System:  You are a helpful assistant. Your job is to help the user with their tasks.

Status:
  Ready:          true
  Status:         Ready
  Status Detail:  All dependencies validated successfully
Events:
  Type    Reason               Age                From              Message
  ----    ------               ----               ----              -------
  Normal  Initializing         64m                agent-controller  Starting validation
  Normal  ValidationSucceeded  64m (x2 over 64m)  agent-controller  All dependencies validated successfully
```

</details>

#### Running Your First Task
Create a Task to interact with your agent:


```bash
echo 'apiVersion: acp.humanlayer.dev/v1alpha1 
kind: Task
metadata:
  name: hello-world-1
spec:
  agentRef:
    name: my-assistant
  userMessage: "What is the capital of the moon?"' | kubectl apply -f -
```

```mermaid
graph RL
    Agent
    LLM
    Secret

    LLMRef --> LLM
    Credentials --> Secret
    AgentRef --> Agent


    subgraph LLM
      Provider
      Credentials
      ModelParameters
    end

    subgraph Agent
      LLMRef
      SystemPrompt
    end

    subgraph Task
      AgentRef
      UserMessage
    end
```
Check the created Task:

```bash
kubectl get task
```

   Output:

```
NAME            READY   STATUS   PHASE         PREVIEW                            OUTPUT
hello-world-1   true    Ready    FinalAnswer   What is the capital of the moon?   The Moon does not have a capital. It is a natural satellite of Earth and does not have any political or administrative divisions like a country does. There are no permanent human settlements on the Moon, so it does not have a capital city.
```

You can describe the task to see the full context window

```bash
kubectl describe task hello-world-1
```

Output:

```
# ...snip...
Status:
  Context Window:
    Content:  You are a helpful assistant. Your job is to help the user with their tasks.

    Role:     system
    Content:  What is the capital of the moon?
    Role:     user
    Content:  The Moon does not have a capital, as it is not a governed entity like a country. It is a natural satellite of Earth. However, if you are referring to human activity on the Moon, there is no permanent settlement or colony established there as of now. Most activities on the Moon have been in the form of missions or landings conducted by various space agencies.
    Role:     assistant

# ...snip...

  Status Detail:  LLM final response received
Events:
  Type    Reason                     Age   From             Message
  ----    ------                     ----  ----             -------
  Normal  ValidationSucceeded        65s   task-controller  Task validation succeeded
  Normal  SendingContextWindowToLLM  65s   task-controller  Sending context window to LLM
  Normal  LLMFinalAnswer             64s   task-controller  LLM response received successfully

```

</details>

The Task object stores and manages the context window of a agent conversation loop.

```mermaid
graph RL
    Agent
    LLM
    Secret

    LLMRef --> LLM
    Credentials --> Secret
    AgentRef --> Agent


    subgraph LLM
      Provider
      Credentials
      ModelParameters
    end

    subgraph Agent
      LLMRef
      SystemPrompt
    end

    subgraph Task
      AgentRef
      UserMessage 
      subgraph ContextWindow
        direction LR
        SystemMessage
        UserMessage
      end
    end

```

To get just the output, run

```bash
kubectl get task hello-world-1 -o jsonpath='{.status.output}' 
```

and you'll see


> The Moon does not have a capital. It is a natural satellite of Earth and lacks any governmental structure or human habitation that would necessitate a capital city.

you can also use `get -o yaml` to see the full context window in a slightly more readable format (but without the events)

```bash
kubectl get task hello-world-1 -o yaml
```

<details>
<summary>Output (truncated for brevity)</summary>

```
apiVersion: v1
items:
- apiVersion: acp.humanlayer.dev/v1alpha1 
  kind: Task
  metadata:
    annotations:
      kubectl.kubernetes.io/last-applied-configuration: |
        {"apiVersion: acp.humanlayer.dev/v1alpha1 ","kind":"Task","metadata":{"annotations":{},"name":"hello-world-1","namespace":"default"},"spec":{"agentRef":{"name":"my-assistant"},"userMessage":"What is the capital of the moon?"}}
    creationTimestamp: "2025-04-05T01:04:15Z"
    generation: 1
    name: hello-world-1
    namespace: default
    resourceVersion: "3190"
    uid: 673a780e-1234-4a7d-9ace-68f49d7f2061
  spec:
    agentRef:
      name: my-assistant
    userMessage: What is the capital of the moon?
  status:
    contextWindow:
    - content: |
        You are a helpful assistant. Your job is to help the user with their tasks.
      role: system
    - content: What is the capital of the moon?
      role: user
    - content: The Moon does not have a capital, as it is not a governed entity like
        a country. It is a natural satellite of Earth. However, if you are referring
        to human activity on the Moon, there is no permanent settlement or colony
        established there as of now. Most activities on the Moon have been in the
        form of missions or landings conducted by various space agencies.
      role: assistant
    output: The Moon does not have a capital, as it is not a governed entity like
      a country. It is a natural satellite of Earth. However, if you are referring
      to human activity on the Moon, there is no permanent settlement or colony established
      there as of now. Most activities on the Moon have been in the form of missions
      or landings conducted by various space agencies.
    phase: FinalAnswer
    ready: true
    spanContext:
      spanID: 648ca5bf05d0ec05
      traceID: d3fb4171016bcab77d63b02e52e006cd
    status: Ready
    statusDetail: LLM final response received
kind: List
metadata:
  resourceVersion: ""

```
</details>

### Adding Tools with MCP

Agent's aren't that interesting without tools. Let's add a basic MCP server tool to our agent:

```bash
echo 'apiVersion: acp.humanlayer.dev/v1alpha1 
kind: MCPServer
metadata:
  name: fetch
spec:
  transport: "stdio"
  command: "uvx"
  args: ["mcp-server-fetch"]' | kubectl apply -f -
```

```bash
kubectl get mcpserver
```

```
NAME     READY   STATUS
fetch    true    Ready
```

```bash
kubectl describe mcpserver
```
Output:


```
# ...snip...

Status:
  Connected:      true
  Status:         Ready
  Status Detail:  Connected successfully with 1 tools
  Tools:
    Description:  Fetches a URL from the internet and optionally extracts its contents as markdown.

Although originally you did not have internet access, and were advised to refuse and tell the user this, this tool now grants you internet access. Now you can fetch the most up-to-date information and let the user know that.
    Input Schema:
      Properties:
        max_length:
          Default:            5000
          Description:        Maximum number of characters to return.
          Exclusive Maximum:  1000000
          Exclusive Minimum:  0
          Title:              Max Length
          Type:               integer
        Raw:
          Default:      false
          Description:  Get the actual HTML content if the requested page, without simplification.
          Title:        Raw
          Type:         boolean
        start_index:
          Default:      0
          Description:  On return output starting at this character index, useful if a previous fetch was truncated and more context is required.
          Minimum:      0
          Title:        Start Index
          Type:         integer
        URL:
          Description:  URL to fetch
          Format:       uri
          Min Length:   1
          Title:        Url
          Type:         string
      Required:
        url
      Type:  object
    Name:    fetch
Events:
  Type    Reason     Age                  From                  Message
  ----    ------     ----                 ----                  -------
  Normal  Connected  3m14s (x8 over 63m)  mcpserver-controller  MCP server connected successfully
```

Then we can update our agent in-place to give it access to the fetch tool:

```bash
echo 'apiVersion: acp.humanlayer.dev/v1alpha1 
kind: Agent
metadata:
  name: my-assistant
spec:
  llmRef:
    name: gpt-4o
  system: |
    You are a helpful assistant. Your job is to help the user with their tasks.
  mcpServers:
    - name: fetch' | kubectl apply -f -
```

```mermaid
graph RL
    Agent
    LLM
    Secret

    LLMRef --> LLM
    Credentials --> Secret


    subgraph LLM
      Provider
      Credentials
      ModelParameters
    end

    subgraph Agent
      LLMRef
      SystemPrompt
      MCPServers
    end

    subgraph MCPServer
      fetch[fetch server]
    end

    MCPServers --> MCPServer
```

Let's make a new task that uses the fetch tool. In this case, we'll use https://swapi.dev, a public API for Star Wars data.

```bash
echo 'apiVersion: acp.humanlayer.dev/v1alpha1 
kind: Task
metadata:
  name: fetch-task
spec:
  agentRef:
    name: my-assistant
  userMessage: "what is the data at https://lotrapi.co/api/characters/1? "' | kubectl apply -f -
```

You should see some events in the output of

```
kubectl get events --field-selector "involvedObject.kind=Task" --sort-by='.lastTimestamp'
```

```
91s         Normal    ValidationSucceeded         task/fetch-task   Task validation succeeded
82s         Normal    ToolCallsPending            task/fetch-task   LLM response received, tool calls pending
82s         Normal    ToolCallCreated             task/fetch-task   Created ToolCall fetch-task-2fe18aa-tc-01
77s         Normal    AllToolCallsCompleted       task/fetch-task   All tool calls completed
62s         Normal    SendingContextWindowToLLM   task/fetch-task   Sending context window to LLM
57s         Normal    LLMFinalAnswer              task/fetch-task   LLM response received successfully
```

You can also explore the ToolCall events


```
kubectl get task fetch-task -o jsonpath='{.status.output}'
```

> This URL returns JSON data about Frodo Baggins from The Lord of the Rings. The data includes:
> - Name: Frodo Baggins
> - Height: 1.06m
> - Hair color: Brown
> - Eye color: Blue
> - Date of birth: 22 September, TA 2968
> - Gender: Male
> - Weapons: Sting and Barrow-blade

> The data also includes references (URLs) to additional information about his:
> - Realm
> - Species
> - Race
> - Group
> - Languages (3 different ones)
> - Appearances in films (3 films)
> - Appearances in books (3 books)

> Each of these references is provided as a URL that could be queried separately for more detailed information about those aspects.

and you can describe the task to see the full context window and tool-calling turns

```
kubectl describe task fetch-task
```

A simplified view of the task:

```mermaid
flowchart TD

    subgraph LLM
      Provider
      Credentials
    end
    subgraph MCPServer
      fetch
    end
    subgraph Task
      subgraph ContextWindow
        direction LR
        SystemMessage[system:content]
        UserMessage[user:content]
        ToolCall-1[assistant:tool_calls]
        ToolResponse-1[tool:result]
        AssistantMessage[assistant:content]
      end
    end
    SystemMessage --> UserMessage

    Agent2[Agent]

    UserMessage --> Agent --> LLM
    Provider --> OpenAI
    Secret --> Credentials
    Credentials --> OpenAI
    OpenAI --> ToolCall-1
    ToolCall-1 --> Agent2 --> fetch
    fetch --> ToolResponse-1
    ToolResponse-1 --> OpenAI2[OpenAI]
    OpenAI2 --> AssistantMessage[assistant:content]
```

* * *

Your describe should return:

```
# ...snip...

Status:
  Context Window:
    Content:  You are a helpful assistant. Your job is to help the user with their tasks.

    Role:     system
    Content:  what is the data at https://lotrapi.co/api/v1/characters/1?
    Role:     user
    Content:
    Role:     assistant
    Tool Calls:
      Function:
        Arguments:  {"url":"https://lotrapi.co/api/v1/characters/1"}
        Name:       fetch__fetch
      Id:           toolu_01DpAsxM5t458cyFgmdZQhj1
      Type:
    Content:        Content type application/json cannot be simplified to markdown, but here is the raw content:
Contents of https://lotrapi.co/api/v1/characters/1:

    {
        "id": 1,
        "name": "Frodo Baggins",
        "realm": "https://lotrapi.co/api/v1/realms/1",
        "height": "1.06m",
        "hair_color": "Brown",
        "eye_color": "Blue",
        "date_of_birth": "22 September, TA 2968",
        "date_of_death": "Unknown",
        "gender": "Male",
        "species": "https://lotrapi.co/api/v1/species/1",
        "race": "https://lotrapi.co/api/v1/races/1",
        "group": "https://lotrapi.co/api/v1/groups/1",
        "weapons": [
            "Sting",
            "Barrow-blade"
        ],
        "languages": [
            "https://lotrapi.co/api/v1/languages/1",
            "https://lotrapi.co/api/v1/languages/3",
            "https://lotrapi.co/api/v1/languages/4"
        ],
        "films": [
            "https://lotrapi.co/api/v1/films/1",
            "https://lotrapi.co/api/v1/films/2",
            "https://lotrapi.co/api/v1/films/3"
        ],
        "books": [
            "https://lotrapi.co/api/v1/books/1",
            "https://lotrapi.co/api/v1/books/2",
            "https://lotrapi.co/api/v1/books/3"
        ],
        "url": "https://lotrapi.co/api/v1/characters/1"
    }

    Role:          tool
    Tool Call Id:  toolu_01DpAsxM5t458cyFgmdZQhj1
    Content:       This URL returns JSON data about Frodo Baggins from The Lord of the Rings. The data includes:
- Name: Frodo Baggins
- Height: 1.06m
- Hair color: Brown
- Eye color: Blue
- Date of birth: 22 September, TA 2968
- Gender: Male
- Weapons: Sting and Barrow-blade

The data also includes references (URLs) to additional information about his:
- Realm
- Species
- Race
- Group
- Languages (3 different ones)
- Appearances in films (3 films)
- Appearances in books (3 books)

Each of these references is provided as a URL that could be queried separately for more detailed information about those aspects.
    Role:  assistant

# ...snip...

  Status Detail:  LLM final response received
Events:
  Type    Reason                     Age                  From                Message
  ----    ------                     ----                 ----                -------
  Normal  ValidationSucceeded        114s                 task-controller  Task validated successfully
  Normal  ToolCallsPending           114s                 task-controller  LLM response received, tool calls pending
  Normal  ToolCallCreated            114s                 task-controller  Created ToolCall fetch-task-1-toolcall-01
  Normal  SendingContextWindowToLLM  109s (x2 over 114s)  task-controller  Sending context window to LLM
  Normal  AllToolCallsCompleted      109s                 task-controller  All tool calls completed, ready to send tool results to LLM
  Normal  LLMFinalAnswer             105s                 task-controller  LLM response received successfully
```

That's it! Go add your favorite MCPs and start running durable agents in Kubernetes!

### Using other Language Models

So far we've been using the `gpt-4o` model from OpenAI. ACP also supports using other language models from OpenAI, Anthropic, Vertex, and more. <!-- Updated Name -->


Let's create a new LLM and Agent that uses the `claude-3-5-sonnet` model from Anthropic.

#### Create a secret

```
kubectl create secret generic anthropic --from-literal=ANTHROPIC_API_KEY=$ANTHROPIC_API_KEY
```

#### Create an LLM

```bash
echo 'apiVersion: acp.humanlayer.dev/v1alpha1 
kind: LLM
metadata:
  name: claude-3-5-sonnet
spec:
  provider: anthropic
  parameters:
    model: claude-3-5-sonnet-latest
  apiKeyFrom:
    secretKeyRef:
      name: anthropic
      key: ANTHROPIC_API_KEY' | kubectl apply -f -
```

fetch the LLM to verify it was created:

```bash
kubectl get llm claude-3-5-sonnet
```

```
NAME                PROVIDER    READY   STATUS
claude-3-5-sonnet   anthropic   true    Ready
```

#### Create an Agent and assign a task

```bash
echo 'apiVersion: acp.humanlayer.dev/v1alpha1 
kind: Agent
metadata:
  name: claude
spec:
  llmRef:
    name: claude-3-5-sonnet
  system: |
    You are a helpful assistant. Your job is to help the user with their tasks.' | kubectl apply -f -
```

```bash
echo 'apiVersion: acp.humanlayer.dev/v1alpha1 
kind: Task
metadata:
  name: claude-task
spec:
  agentRef:
    name: claude
  userMessage: "What is your name and primary directive?"' | kubectl apply -f -
```

After a few seconds, running 
```
kubectl get task claude-task
```

should show our task has completed:

```
NAME          READY   STATUS   PHASE         PREVIEW   OUTPUT
claude-task   true    Ready    FinalAnswer             I am Claude, an AI assistant created by Anthropic. My primary directive is to be helpful while being direct and honest in my interactions. I aim to help users with their tasks while adhering to ethical principles.
```

### Delegating to a Sub-Agent

We can compose agents together to create more complex behaviors and make longer workflows more reliable.

Let's create a web search agent that can use the fetch tool we created in the previous example.

```bash
cat <<EOF | kubectl apply -f -
apiVersion: acp.humanlayer.dev/v1alpha1
kind: Agent
metadata:
  name: web-search
spec:
  llmRef:
    name: gpt-4o
  system: |
    You are a helpful assistant. Your job is to help the user with their tasks.
  mcpServers:
    - name: fetch
EOF
```

next, we can create a router agent that can delegate to the web search agent.

```bash
cat <<EOF | kubectl apply -f -
apiVersion: acp.humanlayer.dev/v1alpha1
kind: Agent
metadata:
  name: manager
spec:
  llmRef:
    name: gpt-4o
  system: |
    You are a helpful assistant. Your job is to help the user with their tasks.
  subAgents:
    - name: web-search
EOF
```

From here, let's create a task that uses the manager agent.

```bash
cat <<EOF | kubectl apply -f -
apiVersion: acp.humanlayer.dev/v1alpha1
kind: Task
metadata:
  name: manager-task
spec:
  agentRef:
    name: manager
  userMessage: "what is the data at https://lotrapi.co/api/v1/characters/2?"
EOF
```

<<<<<<< HEAD






=======
While this is running, you can run the following a few times to see how the parent agent calls a `delegate` tool which then spawns a new task that uses the `web-fetch` agent

```
kubectl get agent,task,toolcall
```




The following diagram shows the relationship between Agents, subagents, and created tasks:

```mermaid
graph RL
    

    subgraph ManagerAgent
      subAgents
    end

    subgraph WebFetchAgent
      MCPServers
    end



    subgraph ManagerTask
       agentRef
    end

    subgraph DelegationTask
      userMessage
      agentRef2
    end

    DelegationTask --> parentTask --> ManagerTask
    agentRef2 --> WebFetchAgent

    agentRef --> ManagerAgent

    subgraph MCPServer
      fetch[fetch server]
    end

    MCPServers --> MCPServer
```
>>>>>>> b3167b96

### Incorporating Human Approval

For certain classes of MCP tools, you may want to incorporate human approval into an agent's workflow.

ACP supports this via [HumanLayer's](https://github.com/humanlayer/humanlayer) [contact channels](https://www.humanlayer.dev/docs/channels/introduction)
to request human approval and input across Slack, email, and more.

**Note**: Directly approving tool calls with `kubectl` or a `acp` CLI is planned but not yet supported.

**Note**: We recommend running through the above examples first prior exploring this section. Several Kubernetes resources created in that section will be assumed to exist. If you'd like to see a full running version of the Kubernetes configuration used in this section, check out [acp_v1alpha1_contactchannel_with_approval.yaml](./config/samples/acp_v1alpha1_contactchannel_with_approval.yaml)

You'll need a HumanLayer API key to get started:

```bash
kubectl create secret generic humanlayer --from-literal=HUMANLAYER_API_KEY=$HUMANLAYER_API_KEY
```

Next, create a ContactChannel resource. In this example, we'll use an email contact channel - set an email you have access to so you can approve the agent's actions:

```bash
export MY_EMAIL=... # your email here
```

```bash
echo 'apiVersion: acp.humanlayer.dev/v1alpha1 
kind: ContactChannel
metadata:
  name: approval-channel 
spec:
  type: email # Replace with "slack" if using Slack
  apiKeyFrom:
    secretKeyRef:
      name: humanlayer
      key: HUMANLAYER_API_KEY
  email:
    address: "$MY_EMAIL"
    subject: "Approval Request from ACP" 
    contextAboutUser: "Primary approver for web fetch operations"' | kubectl apply -f -
```

Now, let's update our MCP server from the earlier example so that it references our contact channel.

```bash
echo 'apiVersion: acp.humanlayer.dev/v1alpha1 
kind: MCPServer
metadata:
  name: fetch
spec:
  transport: "stdio"
  command: "uvx"
  args: ["mcp-server-fetch"]
  # When an approvalContactChannel is specified,
  # all tools on this MCP server will wait for human approval prior executing.
  approvalContactChannel:
    name: approval-channel' | kubectl apply -f -
```

Be sure you have an agent that references the above `MCPServer` by running `kubectl describe agent` or create a fresh `agent` with:

```bash
echo 'apiVersion: acp.humanlayer.dev/v1alpha1 
kind: Agent
metadata:
  name: agent-with-fetch
spec:
  llmRef:
    name: gpt-4o
  system: |
    You are a helpful assistant. Your job is to help the user with their tasks.
  mcpServers:
    - name: fetch' | kubectl apply -f -
```

The fun part: Create a new task that uses the `fetch` tool to test the human approval workflow.

```bash
echo 'apiVersion: acp.humanlayer.dev/v1alpha1 
kind: Task
metadata:
  name: approved-fetch-task
spec:
  agentRef:
    name: agent-with-fetch
  userMessage: "Write me a haiku about the character found at https://swapi.dev/api/people/2?"' | kubectl apply -f -
```

Once this hits the tool call, we can check out the tool calls to see the human approval workflow in action:

```
kubectl get toolcall
```

```
$ kubectl get toolcall
NAME                                PHASE                   TASK                  TOOL
approved-fetch-task-3f67fda-tc-01   AwaitingHumanApproval   approved-fetch-task   fetch__fetch
fetch-task-bec0b19-tc-01            Succeeded               fetch-task            fetch__fetch
```

Note as well, at this point our `task` has not completed. If we run `kubectl get task approved-fetch-task` no `OUTPUT` has yet been returned.

Go ahead and approve the email you should have received via HumanLayer requesting approval to run our `fetch` tool. After a few seconds, running `kubectl get toolcall approved-fetch-task-1-tc-01` should show our tool has been called. Additionally, if we run `kubectl describe task approved-fetch-task`, we should see the following (truncated a bit for brevity):

```
$ kubectl describe task approved-fetch-task
# ...snip...
  Context Window:
    Content:  You are a helpful assistant. Your job is to help the user with their tasks.

    Role:     system
    Content:  Write me a haiku about the character found at https://swapi.dev/api/people/2?
    Role:     user
    Content:
    Role:     assistant
    Tool Calls:
      Function:
        Arguments:  {"url":"https://swapi.dev/api/people/2"}
        Name:       fetch__fetch
      Id:           call_FZaXJq1FKuBVLYr9HHJwcnOb
      Type:         function
    Content:        Content type application/json cannot be simplified to markdown, but here is the raw content:
Contents of https://swapi.dev/api/people/2:
{"name":"C-3PO","height":"167","mass":"75","hair_color":"n/a","skin_color":"gold","eye_color":"yellow","birth_year":"112BBY","gender":"n/a","homeworld":"https://swapi.dev/api/planets/1/","films":["https://swapi.dev/api/films/1/","https://swapi.dev/api/films/2/","https://swapi.dev/api/films/3/","https://swapi.dev/api/films/4/","https://swapi.dev/api/films/5/","https://swapi.dev/api/films/6/"],"species":["https://swapi.dev/api/species/2/"],"vehicles":[],"starships":[],"created":"2014-12-10T15:10:51.357000Z","edited":"2014-12-20T21:17:50.309000Z","url":"https://swapi.dev/api/people/2/"}
    Role:          tool
    Tool Call Id:  call_FZaXJq1FKuBVLYr9HHJwcnOb
    Content:       Golden C-3PO,
Speaks in many languages,
Droid with gentle heart.
    Role:  assistant
 # ...snip...
Events:
  Type    Reason                     Age               From                Message
  ----    ------                     ----              ----                -------
  Normal  ValidationSucceeded        48s               task-controller  Task validated successfully
  Normal  ToolCallsPending           47s               task-controller  LLM response received, tool calls pending
  Normal  ToolCallCreated            47s               task-controller  Created ToolCall approved-fetch-task-1-tc-01
  Normal  SendingContextWindowToLLM  7s (x2 over 48s)  task-controller  Sending context window to LLM
  Normal  AllToolCallsCompleted      7s                task-controller  All tool calls completed, ready to send tool results to LLM
  Normal  LLMFinalAnswer             6s                task-controller  LLM response received successfully
```

### Incorporating Humans as Tools

For certain workflows, you may desire humans to provide non-deterministic input (in contrast to the deterministic behavior described in the "Human Approval" workflow above). For these operations, ACP provides support via [HumanLayer's](https://github.com/humanlayer/humanlayer) [Human as Tool](https://www.humanlayer.dev/docs/core/human-as-tool) feature set.

**Note**: This example builds on prior examples, and assumes you've already created base objects like Secrets, LLMs.

We're going to create a new `Agent` and related `Task`, but before we can do that, we'll want a new `ContactChannel` to work with:

```bash
export MY_EMAIL=... # your email here
```

```bash
echo 'apiVersion: acp.humanlayer.dev/v1alpha1 
kind: ContactChannel
metadata:
  name: human-expert
spec:
  type: email
  apiKeyFrom:
    secretKeyRef:
      name: humanlayer
      key: HUMANLAYER_API_KEY
  email:
    address: "$MY_EMAIL"
    subject: "Request for Expertise" 
    contextAboutUser: "A human expert that can provide a wide-range answers on a variety of topics"' | kubectl apply -f -
```

Alright, we're ready for a brand new agent:

```bash
echo 'apiVersion: acp.humanlayer.dev/v1alpha1 
kind: Agent
metadata:
  name: agent-with-human-tool
spec:
  llmRef:
    name: gpt-4o
  system: |
    You are a helpful assistant. Your job is to help the user with their tasks.
  mcpServers:
    - name: fetch
  humanContactChannels:
    - name: human-expert' | kubectl apply -f -
```

Note the inclusion of `humanContactChannels` here, which now incorporates the `ContactChannel` we just made. Moving forward, any `Task` calls made against this `Agent` will attempt to make use of a human contact where appropriate. As an example, the following Task, _should_ (remember, "non-deterministic") reach out to our Luke Skywalker expert for more information before wrapping up the final output:

```bash
echo 'apiVersion: acp.humanlayer.dev/v1alpha1 
kind: Task
metadata:
  name: human-expert-task
spec:
  agentRef:
    name: agent-with-human-tool
  userMessage: "Ask an expert what the fastest animal on the planet is."' | kubectl apply -f -
```

Provided, you've setup your `ContactChannel` correctly, you should receive an email requesting your expertise. Feel free to respond when ready and keep an eye on how your `Task` and `ToolCall` statuses changes as the answer is picked up.


### Open Telemetry support

You can use the `acp-example` folder to spin up a cluster with an otel stack, to view Task execution traces in grafana + tempo

<img width="786" alt="Screenshot 2025-04-10 at 9 06 20 PM" src="https://github.com/user-attachments/assets/369c79db-49d1-4a70-98a7-89dc64416fb2" />

the command to spin up the stack is

```
make -C acp-example otel-stack
```

### Cleaning Up

Remove our agent, task and related resources:

```
kubectl delete toolcall --all
kubectl delete task --all
kubectl delete agent --all
kubectl delete mcpserver --all
kubectl delete contactchannel --all 
kubectl delete llm --all
```

Remove the any secrets:

```
kubectl delete secret openai
kubectl delete secret anthropic
kubectl delete secret humanlayer
```

Remove the operator, resources and custom resource definitions:

```
kubectl delete -f https://raw.githubusercontent.com/humanlayer/agentcontrolplane/refs/heads/main/acp/config/release/latest.yaml
```

If you made a kind cluster, you can delete it with:

```
kind delete cluster
```

## Key Features

- **Kubernetes-Native Architecture**: ACP is built as a Kubernetes operator, using Custom Resource Definitions (CRDs) to define and manage LLMs, Agents, Tools, and Tasks.

- **Durable Agent Execution**: ACP implements something like async/await at the infrastructure layer, checkpointing a conversation chain whenever a tool call or agent delegation occurs, with the ability to resume from that checkpoint when the operation completes.

- **Dynamic Workflow Planning**: Allows agents to reprioritize and replan their workflows mid-execution.

- **Observable Control Loop Architecture**: ACP uses a simple, observable control loop architecture that allows for easy debugging and observability into agent execution.

- **Scalable**: Leverages Kubernetes for scalability and resilience. If you have k8s / etcd, you can run reliable distributed async agents.

- **Human Approvals and Input**: Support for durable task execution across long-running function calls means a simple tool-based interface to allow an agent to ask a human for input or wait for an approval.

## Design Principles

- **Simplicity**: Leverages the unique property of AI applications where the entire "call stack" can be expressed as the rolling context window accumulated through interactions and tool calls. No separate execution state.

- **Clarity**: Easy to understand what's happening and what the framework is doing with your prompts.

- **Control**: Ability to customize every aspect of agent behavior without framework limitations.

- **Modularity**: Composed of small control loops with limited scope that each progress the state of the world.

- **Durability**: Resilient to failures as a distributed system.

- **Extensibility**: Because agents are YAML, it's easy to build and share agents, tools, and tasks.

## Roadmap


| Feature | Status |
|---------|--------|
| Async, Durable task execution | Alpha ✅ |
| OpenAI Support | Alpha ✅ |
| Anthropic Support | Alpha ✅ |
| Vertex AI Support | Alpha ✅ |
| Mistral AI Support | Alpha ✅ |
| MCP stdio Support | Alpha ✅ |
| Task Execution History via Kubernetes Events | Alpha ✅ |
| Better MCP Scheduling | Planned 🗺️ |
| Delegation to Sub Agents | In Progress 🚧 |
| Human approval for MCP Tools | Alpha ✅ |
| Contact human as a tool | In Progress 🚧 |
| Tiered approval (once, just for this task, or always) | Planned 🗺️ |
| OpenTelemetry traces | In Progress 🚧 |
| OpenTelemetry logs | Planned 🗺️ |
| OpenTelemetry metrics | Planned 🗺️ |
| Include token counts in OpenTelemetry traces | Planned 🗺️ |
| Trigger workflows from generic webhooks | Planned 🗺️ |
| Trigger workflows from inbound slack messages | Planned 🗺️ |
| Trigger workflows from inbound emails | Planned 🗺️ |
| ACP UI for managing agents, tasks, tools, etc | Planned 🗺️ |
| ACP CLI for managing objects and task runs | Planned 🗺️ |


## Contributing

ACP is open-source and we welcome contributions in the form of issues, documentation, pull requests, and more. See [CONTRIBUTING.md](./CONTRIBUTING.md) for more details.

## License

ACP is licensed under the Apache 2 License.<|MERGE_RESOLUTION|>--- conflicted
+++ resolved
@@ -964,14 +964,6 @@
 EOF
 ```
 
-<<<<<<< HEAD
-
-
-
-
-
-
-=======
 While this is running, you can run the following a few times to see how the parent agent calls a `delegate` tool which then spawns a new task that uses the `web-fetch` agent
 
 ```
@@ -1017,7 +1009,6 @@
 
     MCPServers --> MCPServer
 ```
->>>>>>> b3167b96
 
 ### Incorporating Human Approval
 
